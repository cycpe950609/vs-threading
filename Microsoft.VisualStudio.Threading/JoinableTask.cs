﻿//-----------------------------------------------------------------------
// <copyright file="JoinableTask.cs" company="Microsoft">
//     Copyright (c) Microsoft Corporation.  All rights reserved.
// </copyright>
//-----------------------------------------------------------------------

namespace Microsoft.VisualStudio.Threading {
	using System;
	using System.Collections.Generic;
	using System.Diagnostics;
	using System.Linq;
	using System.Reflection;
	using System.Runtime.CompilerServices;
	using System.Text;
	using System.Threading;
	using System.Threading.Tasks;
	using JoinRelease = Microsoft.VisualStudio.Threading.JoinableTaskCollection.JoinRelease;
	using SingleExecuteProtector = Microsoft.VisualStudio.Threading.JoinableTaskFactory.SingleExecuteProtector;

	/// <summary>
	/// Tracks asynchronous operations and provides the ability to Join those operations to avoid
	/// deadlocks while synchronously blocking the Main thread for the operation's completion.
	/// </summary>
	/// <remarks>
	/// For more complete comments please see the <see cref="JoinableTaskContext"/>.
	/// </remarks>
	[DebuggerDisplay("IsCompleted: {IsCompleted}, Method = {EntryMethodInfo != null ? EntryMethodInfo.Name : null}")]
	public partial class JoinableTask {
		[Flags]
		internal enum JoinableTaskFlags {
			/// <summary>
			/// No other flags defined.
			/// </summary>
			None = 0x0,

			/// <summary>
			/// This task was originally started as a synchronously executing one.
			/// </summary>
			StartedSynchronously = 0x1,

			/// <summary>
			/// This task was originally started on the main thread.
			/// </summary>
			StartedOnMainThread = 0x2,

			/// <summary>
			/// This task has had its Complete method called, but has lingering continuations to execute.
			/// </summary>
			CompleteRequested = 0x4,

			/// <summary>
			/// This task has completed.
			/// </summary>
			CompleteFinalized = 0x8,

			/// <summary>
			/// This exact task has been passed to the <see cref="JoinableTask.CompleteOnCurrentThread"/> method.
			/// </summary>
			CompletingSynchronously = 0x10,

			/// <summary>
			/// This exact task has been passed to the <see cref="JoinableTask.CompleteOnCurrentThread"/> method
			/// on the main thread.
			/// </summary>
			SynchronouslyBlockingMainThread = 0x20,
		}

		/// <summary>
		/// The <see cref="JoinableTaskContext"/> that began the async operation.
		/// </summary>
		[DebuggerBrowsable(DebuggerBrowsableState.Never)]
		private readonly JoinableTaskFactory owner;

		/// <summary>
		/// Other instances of <see cref="JoinableTaskFactory"/> that should be posted
		/// to with any main thread bound work.
		/// </summary>
		[DebuggerBrowsable(DebuggerBrowsableState.Never)]
		private ListOfOftenOne<JoinableTaskFactory> nestingFactories;

		/// <summary>
		/// The collections that this job is a member of.
		/// </summary>
		[DebuggerBrowsable(DebuggerBrowsableState.Never)]
		private ListOfOftenOne<JoinableTaskCollection> collectionMembership;

		[DebuggerBrowsable(DebuggerBrowsableState.Never)]
		private Task wrappedTask;

		/// <summary>
		/// A map of jobs that we should be willing to dequeue from when we control the UI thread, and a ref count. Lazily constructed.
		/// </summary>
		/// <remarks>
		/// When the value in an entry is decremented to 0, the entry is removed from the map.
		/// </remarks>
		[DebuggerBrowsable(DebuggerBrowsableState.Never)]
		private WeakKeyDictionary<JoinableTask, int> childOrJoinedJobs;

        /// <summary>
        /// An event that is signaled when any queue in the dependent has item to process
        /// </summary>
        private AsyncManualResetEvent queueNeedProcessEvent;

		/// <summary>The queue of work items. Lazily constructed.</summary>
		[DebuggerBrowsable(DebuggerBrowsableState.Never)]
		private ExecutionQueue mainThreadQueue;

		[DebuggerBrowsable(DebuggerBrowsableState.Never)]
		private ExecutionQueue threadPoolQueue;

		[DebuggerBrowsable(DebuggerBrowsableState.Never)]
		private JoinableTaskFlags state;

		[DebuggerBrowsable(DebuggerBrowsableState.Never)]
		private JoinableTaskSynchronizationContext mainThreadJobSyncContext;

		[DebuggerBrowsable(DebuggerBrowsableState.Never)]
		private JoinableTaskSynchronizationContext threadPoolJobSyncContext;

		/// <summary>
		/// Store the task's initial delegate so we could show its full name in hang report.
		/// </summary>
		[DebuggerBrowsable(DebuggerBrowsableState.Never)]
		private Delegate initialDelegate;

		/// <summary>
		/// Initializes a new instance of the <see cref="JoinableTask"/> class.
		/// </summary>
		/// <param name="owner">The instance that began the async operation.</param>
		/// <param name="synchronouslyBlocking">A value indicating whether the launching thread will synchronously block for this job's completion.</param>
		/// <param name="initialDelegate">The entry method's info for diagnostics.</param>
		internal JoinableTask(JoinableTaskFactory owner, bool synchronouslyBlocking, Delegate initialDelegate) {
			Requires.NotNull(owner, "owner");

			this.owner = owner;
			if (synchronouslyBlocking) {
				this.state |= JoinableTaskFlags.StartedSynchronously | JoinableTaskFlags.CompletingSynchronously;
			}

			if (Thread.CurrentThread == owner.Context.MainThread) {
				this.state |= JoinableTaskFlags.StartedOnMainThread;
				if (synchronouslyBlocking) {
					this.state |= JoinableTaskFlags.SynchronouslyBlockingMainThread;
				}
			}

			this.owner.Context.OnJoinableTaskStarted(this);
			this.initialDelegate = initialDelegate;
		}

<<<<<<< HEAD
        [DebuggerBrowsable(DebuggerBrowsableState.Never)]
        internal Task QueueNeedProcessEvent {
            get {
                using (NoMessagePumpSyncContext.Default.Apply()) {
                    this.owner.Context.SyncContextLock.EnterUpgradeableReadLock();
                    try {
                        if (this.queueNeedProcessEvent == null) {
                            this.owner.Context.SyncContextLock.EnterWriteLock();
                            try {
                                // We pass in allowInliningWaiters: true,
                                // since we control all waiters and their continuations
                                // are be benign, and it makes it more efficient.
                                this.queueNeedProcessEvent = new AsyncManualResetEvent(allowInliningAwaiters: true);
                            }
                            finally {
                                this.owner.Context.SyncContextLock.ExitWriteLock();
                            }
                        }

                        return this.queueNeedProcessEvent.WaitAsync();
                    }
                    finally {
                        this.owner.Context.SyncContextLock.ExitUpgradeableReadLock();
                    }
                }
            }
        }
=======
		[DebuggerBrowsable(DebuggerBrowsableState.Never)]
		internal Task DequeuerResetEvent {
			get {
				using (NoMessagePumpSyncContext.Default.Apply()) {
					lock (this.owner.Context.SyncContextLock) {
						if (this.dequeuerResetState == null) {
							// We pass in allowInliningWaiters: true,
							// since we control all waiters and their continuations
							// are be benign, and it makes it more efficient.
							this.dequeuerResetState = new AsyncManualResetEvent(allowInliningAwaiters: true);
						}

						return this.dequeuerResetState.WaitAsync();
					}
				}
			}
		}

		[DebuggerBrowsable(DebuggerBrowsableState.Never)]
		internal Task EnqueuedNotify {
			get {
				using (NoMessagePumpSyncContext.Default.Apply()) {
					lock (this.owner.Context.SyncContextLock) {
						var queue = this.ApplicableQueue;
						if (queue != null) {
							return queue.EnqueuedNotify;
						}

						// We haven't created an applicable queue yet. Return null,
						// and our caller will call us back when DequeuerResetEvent is signaled.
						return null;
					}
				}
			}
		}
>>>>>>> 325ca32b

		/// <summary>
		/// Gets or sets the set of nesting factories (excluding <see cref="owner"/>)
		/// that own JoinableTasks that are nesting this one.
		/// </summary>
		internal ListOfOftenOne<JoinableTaskFactory> NestingFactories {
			get { return this.nestingFactories; }
			set { this.nestingFactories = value; }
		}

		/// <summary>
		/// Gets a flag indicating whether the async operation represented by this instance has completed.
		/// </summary>
		public bool IsCompleted {
			get {
				using (NoMessagePumpSyncContext.Default.Apply()) {
					lock (this.owner.Context.SyncContextLock) {
						if (this.mainThreadQueue != null && !this.mainThreadQueue.IsCompleted) {
							return false;
						}

						if (this.threadPoolQueue != null && !this.threadPoolQueue.IsCompleted) {
							return false;
						}

						return this.IsCompleteRequested;
					}
				}
			}
		}

		/// <summary>
		/// Gets the asynchronous task that completes when the async operation completes.
		/// </summary>
		public Task Task {
			get {
				using (NoMessagePumpSyncContext.Default.Apply()) {
					lock (this.owner.Context.SyncContextLock) {
						// If this assumes ever fails, we need to add the ability to synthesize a task
						// that we'll complete when the wrapped task that we eventually are assigned completes.
						Assumes.NotNull(this.wrappedTask);
						return this.wrappedTask;
					}
				}
			}
		}

		internal JoinableTaskFactory Factory {
			get { return this.owner; }
		}

		[DebuggerBrowsable(DebuggerBrowsableState.Never)]
		internal SynchronizationContext ApplicableJobSyncContext {
			get {
				using (NoMessagePumpSyncContext.Default.Apply()) {
					lock (this.owner.Context.SyncContextLock) {
						if (this.Factory.Context.MainThread == Thread.CurrentThread) {
							if (this.mainThreadJobSyncContext == null) {
								this.mainThreadJobSyncContext = new JoinableTaskSynchronizationContext(this, true);
							}

							return this.mainThreadJobSyncContext;
						} else {
							if (this.SynchronouslyBlockingThreadPool) {
								if (this.threadPoolJobSyncContext == null) {
									this.threadPoolJobSyncContext = new JoinableTaskSynchronizationContext(this, false);
								}

								return this.threadPoolJobSyncContext;
							} else {
								// If we're not blocking the threadpool, there is no reason to use a thread pool sync context.
								return null;
							}
						}
					}
				}
			}
		}

		/// <summary>
		/// Gets the flags set on this task.
		/// </summary>
		internal JoinableTaskFlags State {
			get { return this.state; }
		}

		#region Diagnostics collection

		/// <summary>
		/// Gets the entry method's info so we could show its full name in hang report.
		/// </summary>
		internal MethodInfo EntryMethodInfo {
			get {
				var del = this.initialDelegate;
				return del != null ? del.Method : null;
			}
		}

		/// <summary>
		/// Gets a value indicating whether this task has a non-empty queue.
		/// FOR DIAGNOSTICS COLLECTION ONLY.
		/// </summary>
		[DebuggerBrowsable(DebuggerBrowsableState.Never)]
		internal bool HasNonEmptyQueue {
			get {
<<<<<<< HEAD
				Assumes.True(this.owner.Context.SyncContextLock.IsReadLockHeld || this.owner.Context.SyncContextLock.IsWriteLockHeld);
=======
				Assumes.True(Monitor.IsEntered(this.owner.Context.SyncContextLock));
>>>>>>> 325ca32b
				return (this.mainThreadQueue != null && this.mainThreadQueue.Count > 0)
					|| (this.threadPoolQueue != null && this.threadPoolQueue.Count > 0);
			}
		}

		/// <summary>
		/// Gets a snapshot of all joined tasks.
		/// FOR DIAGNOSTICS COLLECTION ONLY.
		/// </summary>
		[DebuggerBrowsable(DebuggerBrowsableState.Never)]
		internal IEnumerable<JoinableTask> ChildOrJoinedJobs {
			get {
				Assumes.True(Monitor.IsEntered(this.owner.Context.SyncContextLock));
				if (this.childOrJoinedJobs == null) {
					return Enumerable.Empty<JoinableTask>();
				}

				return this.childOrJoinedJobs.Select(p => p.Key).ToArray();
			}
		}

		/// <summary>
		/// Gets a snapshot of all work queued to the main thread.
		/// FOR DIAGNOSTICS COLLECTION ONLY.
		/// </summary>
		[DebuggerBrowsable(DebuggerBrowsableState.Never)]
		internal IEnumerable<SingleExecuteProtector> MainThreadQueueContents {
			get {
				Assumes.True(Monitor.IsEntered(this.owner.Context.SyncContextLock));
				if (this.mainThreadQueue == null) {
					return Enumerable.Empty<SingleExecuteProtector>();
				}

				return this.mainThreadQueue.ToArray();
			}
		}

		/// <summary>
		/// Gets a snapshot of all work queued to synchronously blocking threadpool thread.
		/// FOR DIAGNOSTICS COLLECTION ONLY.
		/// </summary>
		[DebuggerBrowsable(DebuggerBrowsableState.Never)]
		internal IEnumerable<SingleExecuteProtector> ThreadPoolQueueContents {
			get {
				Assumes.True(Monitor.IsEntered(this.owner.Context.SyncContextLock));
				if (this.threadPoolQueue == null) {
					return Enumerable.Empty<SingleExecuteProtector>();
				}

				return this.threadPoolQueue.ToArray();
			}
		}

		/// <summary>
		/// Gets the collections this task belongs to.
		/// FOR DIAGNOSTICS COLLECTION ONLY.
		/// </summary>
		[DebuggerBrowsable(DebuggerBrowsableState.Never)]
		internal IEnumerable<JoinableTaskCollection> ContainingCollections {
			get {
				Assumes.True(Monitor.IsEntered(this.owner.Context.SyncContextLock));
				return this.collectionMembership.ToArray();
			}
		}

		#endregion

		/// <summary>
		/// Gets or sets a value indicating whether this task has had its Complete() method called..
		/// </summary>
		[DebuggerBrowsable(DebuggerBrowsableState.Never)]
		private bool IsCompleteRequested {
			get {
				return (this.state & JoinableTaskFlags.CompleteRequested) != 0;
			}

			set {
				Assumes.True(value);
				this.state |= JoinableTaskFlags.CompleteRequested;
			}
		}

		[DebuggerBrowsable(DebuggerBrowsableState.Never)]
		private ExecutionQueue ApplicableQueue {
			get {
				using (NoMessagePumpSyncContext.Default.Apply()) {
					lock (this.owner.Context.SyncContextLock) {
						return this.owner.Context.MainThread == Thread.CurrentThread ? this.mainThreadQueue : this.threadPoolQueue;
					}
				}
			}
		}

		[DebuggerBrowsable(DebuggerBrowsableState.Never)]
		private bool SynchronouslyBlockingThreadPool {
			get {
				return (this.state & JoinableTaskFlags.StartedSynchronously) == JoinableTaskFlags.StartedSynchronously
					&& (this.state & JoinableTaskFlags.StartedOnMainThread) == JoinableTaskFlags.None;
			}
		}

		[DebuggerBrowsable(DebuggerBrowsableState.Never)]
		private bool SynchronouslyBlockingMainThread {
			get {
				return (this.state & JoinableTaskFlags.StartedSynchronously) == JoinableTaskFlags.StartedSynchronously
				&& (this.state & JoinableTaskFlags.StartedOnMainThread) == JoinableTaskFlags.StartedOnMainThread;
			}
		}

		/// <summary>
		/// Synchronously blocks the calling thread until the operation has completed.
		/// If the caller is on the Main thread (or is executing within a JoinableTask that has access to the main thread)
		/// the caller's access to the Main thread propagates to this JoinableTask so that it may also access the main thread.
		/// </summary>
		/// <param name="cancellationToken">A cancellation token that will exit this method before the task is completed.</param>
		public void Join(CancellationToken cancellationToken = default(CancellationToken)) {
			this.owner.Run(async delegate {
				await this.JoinAsync(cancellationToken);
			});
		}

		/// <summary>
		/// Shares any access to the main thread the caller may have 
		/// Joins any main thread affinity of the caller with the asynchronous operation to avoid deadlocks
		/// in the event that the main thread ultimately synchronously blocks waiting for the operation to complete.
		/// </summary>
		/// <param name="cancellationToken">
		/// A cancellation token that will revert the Join and cause the returned task to complete
		/// before the async operation has completed.
		/// </param>
		/// <returns>A task that completes after the asynchronous operation completes and the join is reverted.</returns>
		public async Task JoinAsync(CancellationToken cancellationToken = default(CancellationToken)) {
			cancellationToken.ThrowIfCancellationRequested();

			using (this.AmbientJobJoinsThis()) {
				await this.Task.WithCancellation(cancellationToken);
			}
		}

		internal void Post(SendOrPostCallback d, object state, bool mainThreadAffinitized) {
			using (NoMessagePumpSyncContext.Default.Apply()) {
				SingleExecuteProtector wrapper = null;
                List<AsyncManualResetEvent> tasksNeedNotify = null; // initialized if we should pulse it at the end of the method
				bool postToFactory = false;

				lock (this.owner.Context.SyncContextLock) {
					if (this.IsCompleteRequested) {
						// This job has already been marked for completion.
						// We need to forward the work to the fallback mechanisms. 
						postToFactory = true;
					} else {
                        ExecutionQueue queueUpdated = null;
                        wrapper = SingleExecuteProtector.Create(this, d, state);
						if (mainThreadAffinitized && !this.SynchronouslyBlockingMainThread) {
							wrapper.RaiseTransitioningEvents();
						}

						if (mainThreadAffinitized) {
							if (this.mainThreadQueue == null) {
								this.mainThreadQueue = new ExecutionQueue(this);
							}

							// Try to post the message here, but we'll also post to the underlying sync context
							// so if this fails (because the operation has completed) we'll still get the work
							// done eventually.
							this.mainThreadQueue.TryEnqueue(wrapper);
                            queueUpdated = this.mainThreadQueue;
                        } else {
							if (this.SynchronouslyBlockingThreadPool) {
								if (this.threadPoolQueue == null) {
									this.threadPoolQueue = new ExecutionQueue(this);
								}

								if (!this.threadPoolQueue.TryEnqueue(wrapper)) {
									ThreadPool.QueueUserWorkItem(SingleExecuteProtector.ExecuteOnceWaitCallback, wrapper);
								} else {
                                    queueUpdated = this.threadPoolQueue;
                                }
							} else {
								ThreadPool.QueueUserWorkItem(SingleExecuteProtector.ExecuteOnceWaitCallback, wrapper);
							}
						}

                        if (queueUpdated != null) {
                            tasksNeedNotify = this.GetDependingSynchronousTasksEvents();
                        }
					}
				}

				// We deferred this till after we release our lock earlier in this method since we're calling outside code.
				if (postToFactory) {
					Assumes.Null(wrapper); // we avoid using a wrapper in this case because this job transferring ownership to the factory.
					this.Factory.Post(d, state, mainThreadAffinitized);
				} else if (mainThreadAffinitized) {
					Assumes.NotNull(wrapper); // this should have been initialized in the above logic.
					this.owner.PostToUnderlyingSynchronizationContextOrThreadPool(wrapper);

					foreach (var nestingFactory in this.nestingFactories) {
						if (nestingFactory != this.owner) {
							nestingFactory.PostToUnderlyingSynchronizationContextOrThreadPool(wrapper);
						}
					}
				}

                if (tasksNeedNotify != null) {
                    foreach (var queueEvent in tasksNeedNotify) {
                        queueEvent.PulseAllAsync().Forget();
                    }
                }
            }
		}

		/// <summary>
		/// Gets an awaiter that is equivalent to calling <see cref="JoinAsync"/>.
		/// </summary>
		/// <returns>A task whose result is the result of the asynchronous operation.</returns>
		[System.Diagnostics.CodeAnalysis.SuppressMessage("Microsoft.Design", "CA1024:UsePropertiesWhereAppropriate")]
		public TaskAwaiter GetAwaiter() {
			return this.JoinAsync().GetAwaiter();
		}

		internal void SetWrappedTask(Task wrappedTask) {
			Requires.NotNull(wrappedTask, "wrappedTask");

			using (NoMessagePumpSyncContext.Default.Apply()) {
				lock (this.owner.Context.SyncContextLock) {
					Assumes.Null(this.wrappedTask);
					this.wrappedTask = wrappedTask;

					if (wrappedTask.IsCompleted) {
						this.Complete();
					} else {
						// Arrange for the wrapped task to complete this job when the task completes.
						this.wrappedTask.ContinueWith(
							(t, s) => ((JoinableTask)s).Complete(),
							this,
							CancellationToken.None,
							TaskContinuationOptions.ExecuteSynchronously,
							TaskScheduler.Default);
					}
				}
			}
		}

		/// <summary>
		/// Fires when the underlying Task is completed.
		/// </summary>
		internal void Complete() {
			using (NoMessagePumpSyncContext.Default.Apply()) {
<<<<<<< HEAD
				AsyncManualResetEvent queueNeedProcessEvent = null;
				this.owner.Context.SyncContextLock.EnterWriteLock();
				try {
=======
				AsyncManualResetEvent dequeuerResetState = null;
				lock (this.owner.Context.SyncContextLock) {
>>>>>>> 325ca32b
					if (!this.IsCompleteRequested) {
						this.IsCompleteRequested = true;

						if (this.mainThreadQueue != null) {
							this.mainThreadQueue.Complete();
						}

						if (this.threadPoolQueue != null) {
							this.threadPoolQueue.Complete();
						}

						this.OnQueueCompleted();

<<<<<<< HEAD
                        // Always arrange to pulse the event since folks waiting
                        // will likely want to know that the JoinableTask has completed.
                        queueNeedProcessEvent = this.queueNeedProcessEvent;

                        CleanupDependingSynchronousTask();
                    }
				} finally {
					this.owner.Context.SyncContextLock.ExitWriteLock();
=======
						// Always arrange to pulse the dequeuer event since folks waiting
						// will likely want to know that the JoinableTask has completed.
						dequeuerResetState = this.dequeuerResetState;
					}
>>>>>>> 325ca32b
				}

				if (queueNeedProcessEvent != null) {
                    // We explicitly do this outside our lock.
                    queueNeedProcessEvent.PulseAllAsync().Forget();
				}
			}
		}

		internal void RemoveDependency(JoinableTask joinChild) {
			Requires.NotNull(joinChild, "joinChild");

			using (NoMessagePumpSyncContext.Default.Apply()) {
				lock (this.owner.Context.SyncContextLock) {
					int refCount;
					if (this.childOrJoinedJobs != null && this.childOrJoinedJobs.TryGetValue(joinChild, out refCount)) {
						if (refCount == 1) {
							this.childOrJoinedJobs.Remove(joinChild);
                            this.RemoveDependingSynchronousTaskToChild(joinChild);
						} else {
							this.childOrJoinedJobs[joinChild] = refCount--;
						}
					}
				}
			}
		}

		/// <summary>
		/// Recursively adds this joinable and all its dependencies to the specified set, that are not yet completed.
		/// </summary>
		internal void AddSelfAndDescendentOrJoinedJobs(HashSet<JoinableTask> joinables) {
			Requires.NotNull(joinables, "joinables");

			if (!this.IsCompleted) {
				if (joinables.Add(this)) {
					if (this.childOrJoinedJobs != null) {
						foreach (var item in this.childOrJoinedJobs) {
							item.Key.AddSelfAndDescendentOrJoinedJobs(joinables);
						}
					}
				}
			}
		}

		/// <summary>Runs a loop to process all queued work items, returning only when the task is completed.</summary>
		internal void CompleteOnCurrentThread() {
			Assumes.NotNull(this.wrappedTask);

			var additionalFlags = JoinableTaskFlags.CompletingSynchronously;
			if (this.owner.Context.MainThread == Thread.CurrentThread) {
				additionalFlags |= JoinableTaskFlags.SynchronouslyBlockingMainThread;
			}

			this.AddStateFlags(additionalFlags);

            using (NoMessagePumpSyncContext.Default.Apply()) {
                this.owner.Context.SyncContextLock.EnterWriteLock();
                try {
                    this.AddDependingSynchronousTask(this);
                }
                finally {
                    this.owner.Context.SyncContextLock.ExitWriteLock();
                }
            }

            try {
                // Don't use IsCompleted as the condition because that
                // includes queues of posted work that don't have to complete for the
                // JoinableTask to be ready to return from the JTF.Run method.
                while (!this.IsCompleteRequested) {
				    SingleExecuteProtector work;
                    Task tryAgainAfter;
                    if (this.TryDequeueSelfOrDependencies(out work, out tryAgainAfter)) {
					    work.TryExecute();
				    } else if (tryAgainAfter != null) {
                        this.owner.WaitSynchronously(tryAgainAfter);
					    Assumes.True(tryAgainAfter.IsCompleted);
				    }
			    }
            }
            finally {
                using (NoMessagePumpSyncContext.Default.Apply()) {
                    this.owner.Context.SyncContextLock.EnterWriteLock();
                    try {
                        this.RemoveDependingSynchronousTask(this, true);
                    }
                    finally {
                        this.owner.Context.SyncContextLock.ExitWriteLock();
                    }
                }
            }

			Assumes.True(this.Task.IsCompleted);
			this.Task.GetAwaiter().GetResult(); // rethrow any exceptions
		}

		internal void OnQueueCompleted() {
			if (this.IsCompleted) {
				// Note this code may execute more than once, as multiple queue completion
				// notifications come in.
				this.owner.Context.OnJoinableTaskCompleted(this);

				foreach (var collection in this.collectionMembership) {
					collection.Remove(this);
				}

				if (this.mainThreadJobSyncContext != null) {
					this.mainThreadJobSyncContext.OnCompleted();
				}

				if (this.threadPoolJobSyncContext != null) {
					this.threadPoolJobSyncContext.OnCompleted();
				}

				this.nestingFactories = default(ListOfOftenOne<JoinableTaskFactory>);
				this.initialDelegate = null;
				this.state |= JoinableTaskFlags.CompleteFinalized;
			}
		}

		internal void OnAddedToCollection(JoinableTaskCollection collection) {
			Requires.NotNull(collection, "collection");
			this.collectionMembership.Add(collection);
		}

		internal void OnRemovedFromCollection(JoinableTaskCollection collection) {
			Requires.NotNull(collection, "collection");
			this.collectionMembership.Remove(collection);
		}

		/// <summary>
		/// Adds the specified flags to the <see cref="state"/> field.
		/// </summary>
		private void AddStateFlags(JoinableTaskFlags flags) {
			// Try to avoid taking a lock if the flags are already set appropriately.
			if ((this.state & flags) != flags) {
				using (NoMessagePumpSyncContext.Default.Apply()) {
					lock (this.owner.Context.SyncContextLock) {
						this.state |= flags;
					}
				}
			}
		}

		private bool TryDequeueSelfOrDependencies(out SingleExecuteProtector work, out Task tryAgainAfter) {
			using (NoMessagePumpSyncContext.Default.Apply()) {
<<<<<<< HEAD
				this.owner.Context.SyncContextLock.EnterUpgradeableReadLock();
				try {
                    if (this.IsCompleted) {
=======
				var applicableJobs = new HashSet<JoinableTask>();
				lock (this.owner.Context.SyncContextLock) {
					if (this.IsCompleted) {
>>>>>>> 325ca32b
						work = null;
                        tryAgainAfter = null;
                        return false;
					}

                    if (this.TryDequeueSelfOrDependencies(new HashSet<JoinableTask>(), out work)) {
                        tryAgainAfter = null;
                        return true;
                    }

<<<<<<< HEAD
                    tryAgainAfter = this.QueueNeedProcessEvent;
                    return false;
				} finally {
					this.owner.Context.SyncContextLock.ExitUpgradeableReadLock();
=======
					// Check all queues to see if any have immediate work.
					foreach (var job in applicableJobs) {
						if (job.TryDequeue(out work)) {
							tryAgainAfter = null;
							return true;
						}
					}

					// None of the queues had work to do right away. Create a task that will complete when 
					// our caller should try again.
					var wakeUpTasks = new List<Task>(applicableJobs.Count * 2);
					foreach (var job in applicableJobs) {
						wakeUpTasks.Add(job.DequeuerResetEvent);
						var enqueuedTask = job.EnqueuedNotify;
						if (enqueuedTask != null) {
							wakeUpTasks.Add(enqueuedTask);
						}
					}

					work = null;

					// As an optimization, avoid a call to Task.WhenAny
					// in the common case that we have just one task to
					// wait for. It avoids a Task<Task> allocation.
					// NOTICE: this optimization *does* mean we could
					// return a Task that might fault or cancel, whereas
					// Task.WhenAny tasks never do. But at present,
					// the optimization is worthwhile and the tasks we
					// include in the list above are only expected to
					// complete successfully.
					// And besides, our caller can deal with faulted tasks.
					tryAgainAfter = wakeUpTasks.Count == 1
						? wakeUpTasks[0]
						: Task.WhenAny(wakeUpTasks);
					return false;
>>>>>>> 325ca32b
				}
			}
		}

        private bool TryDequeueSelfOrDependencies(HashSet<JoinableTask> visited, out SingleExecuteProtector work) {
            Assumes.True(this.owner.Context.SyncContextLock.IsUpgradeableReadLockHeld);

            work = null;
            if (!this.IsCompleted && visited.Add(this)) {
                if (!this.TryDequeue(out work)) {
                    if (this.childOrJoinedJobs != null) {
                        foreach (var item in this.childOrJoinedJobs) {
                            if (item.Key.TryDequeueSelfOrDependencies(visited, out work)) {
                                break;
                            }
                        }
                    }
                }
            }

            return work != null;
        }

        private bool TryDequeue(out SingleExecuteProtector work) {
			using (NoMessagePumpSyncContext.Default.Apply()) {
				lock (this.owner.Context.SyncContextLock) {
					var queue = this.ApplicableQueue;
					if (queue != null) {
						return queue.TryDequeue(out work);
					}

					work = null;
					return false;
				}
			}
		}

		/// <summary>
		/// Adds a <see cref="JoinableTask"/> instance as one that is relevant to the async operation.
		/// </summary>
		/// <param name="joinChild">The <see cref="JoinableTask"/> to join as a child.</param>
		internal JoinRelease AddDependency(JoinableTask joinChild) {
			Requires.NotNull(joinChild, "joinChild");
			if (this == joinChild) {
				// Joining oneself would be pointless.
				return new JoinRelease();
			}

			using (NoMessagePumpSyncContext.Default.Apply()) {
<<<<<<< HEAD
                List<AsyncManualResetEvent> tasksNeedNotify = null;
				this.owner.Context.SyncContextLock.EnterWriteLock();
				try {
=======
				AsyncManualResetEvent dequeuerResetState = null;
				lock (this.owner.Context.SyncContextLock) {
>>>>>>> 325ca32b
					if (this.childOrJoinedJobs == null) {
						this.childOrJoinedJobs = new WeakKeyDictionary<JoinableTask, int>(capacity: 3);
					}

					int refCount;
					this.childOrJoinedJobs.TryGetValue(joinChild, out refCount);
					this.childOrJoinedJobs[joinChild] = refCount++;
					if (refCount == 1) {
                        // This constitutes a significant change, so we should apply synchronous task tracking to the new child.
                        tasksNeedNotify = this.AddDependingSynchronousTaskToChild(joinChild);
					}
				}

                // We explicitly do this outside our lock.
                if (tasksNeedNotify != null) {
                    foreach (var queueEvent in tasksNeedNotify) {
                        queueEvent.PulseAllAsync().Forget();
                    }
				}

				return new JoinRelease(this, joinChild);
			}
		}

		private JoinRelease AmbientJobJoinsThis() {
			if (!this.IsCompleted) {
				var ambientJob = this.owner.Context.AmbientTask;
				if (ambientJob != null && ambientJob != this) {
					return ambientJob.AddDependency(this);
				}
			}

			return new JoinRelease();
		}
	}
}<|MERGE_RESOLUTION|>--- conflicted
+++ resolved
@@ -148,71 +148,23 @@
 			this.initialDelegate = initialDelegate;
 		}
 
-<<<<<<< HEAD
         [DebuggerBrowsable(DebuggerBrowsableState.Never)]
         internal Task QueueNeedProcessEvent {
             get {
                 using (NoMessagePumpSyncContext.Default.Apply()) {
-                    this.owner.Context.SyncContextLock.EnterUpgradeableReadLock();
-                    try {
+					lock (this.owner.Context.SyncContextLock) {
                         if (this.queueNeedProcessEvent == null) {
-                            this.owner.Context.SyncContextLock.EnterWriteLock();
-                            try {
-                                // We pass in allowInliningWaiters: true,
-                                // since we control all waiters and their continuations
-                                // are be benign, and it makes it more efficient.
-                                this.queueNeedProcessEvent = new AsyncManualResetEvent(allowInliningAwaiters: true);
-                            }
-                            finally {
-                                this.owner.Context.SyncContextLock.ExitWriteLock();
-                            }
+                            // We pass in allowInliningWaiters: true,
+                            // since we control all waiters and their continuations
+                            // are be benign, and it makes it more efficient.
+                            this.queueNeedProcessEvent = new AsyncManualResetEvent(allowInliningAwaiters: true);
                         }
 
                         return this.queueNeedProcessEvent.WaitAsync();
-                    }
-                    finally {
-                        this.owner.Context.SyncContextLock.ExitUpgradeableReadLock();
                     }
                 }
             }
         }
-=======
-		[DebuggerBrowsable(DebuggerBrowsableState.Never)]
-		internal Task DequeuerResetEvent {
-			get {
-				using (NoMessagePumpSyncContext.Default.Apply()) {
-					lock (this.owner.Context.SyncContextLock) {
-						if (this.dequeuerResetState == null) {
-							// We pass in allowInliningWaiters: true,
-							// since we control all waiters and their continuations
-							// are be benign, and it makes it more efficient.
-							this.dequeuerResetState = new AsyncManualResetEvent(allowInliningAwaiters: true);
-						}
-
-						return this.dequeuerResetState.WaitAsync();
-					}
-				}
-			}
-		}
-
-		[DebuggerBrowsable(DebuggerBrowsableState.Never)]
-		internal Task EnqueuedNotify {
-			get {
-				using (NoMessagePumpSyncContext.Default.Apply()) {
-					lock (this.owner.Context.SyncContextLock) {
-						var queue = this.ApplicableQueue;
-						if (queue != null) {
-							return queue.EnqueuedNotify;
-						}
-
-						// We haven't created an applicable queue yet. Return null,
-						// and our caller will call us back when DequeuerResetEvent is signaled.
-						return null;
-					}
-				}
-			}
-		}
->>>>>>> 325ca32b
 
 		/// <summary>
 		/// Gets or sets the set of nesting factories (excluding <see cref="owner"/>)
@@ -318,11 +270,7 @@
 		[DebuggerBrowsable(DebuggerBrowsableState.Never)]
 		internal bool HasNonEmptyQueue {
 			get {
-<<<<<<< HEAD
-				Assumes.True(this.owner.Context.SyncContextLock.IsReadLockHeld || this.owner.Context.SyncContextLock.IsWriteLockHeld);
-=======
 				Assumes.True(Monitor.IsEntered(this.owner.Context.SyncContextLock));
->>>>>>> 325ca32b
 				return (this.mainThreadQueue != null && this.mainThreadQueue.Count > 0)
 					|| (this.threadPoolQueue != null && this.threadPoolQueue.Count > 0);
 			}
@@ -572,14 +520,8 @@
 		/// </summary>
 		internal void Complete() {
 			using (NoMessagePumpSyncContext.Default.Apply()) {
-<<<<<<< HEAD
 				AsyncManualResetEvent queueNeedProcessEvent = null;
-				this.owner.Context.SyncContextLock.EnterWriteLock();
-				try {
-=======
-				AsyncManualResetEvent dequeuerResetState = null;
 				lock (this.owner.Context.SyncContextLock) {
->>>>>>> 325ca32b
 					if (!this.IsCompleteRequested) {
 						this.IsCompleteRequested = true;
 
@@ -593,21 +535,12 @@
 
 						this.OnQueueCompleted();
 
-<<<<<<< HEAD
                         // Always arrange to pulse the event since folks waiting
                         // will likely want to know that the JoinableTask has completed.
                         queueNeedProcessEvent = this.queueNeedProcessEvent;
 
                         CleanupDependingSynchronousTask();
-                    }
-				} finally {
-					this.owner.Context.SyncContextLock.ExitWriteLock();
-=======
-						// Always arrange to pulse the dequeuer event since folks waiting
-						// will likely want to know that the JoinableTask has completed.
-						dequeuerResetState = this.dequeuerResetState;
-					}
->>>>>>> 325ca32b
+					}
 				}
 
 				if (queueNeedProcessEvent != null) {
@@ -664,12 +597,8 @@
 			this.AddStateFlags(additionalFlags);
 
             using (NoMessagePumpSyncContext.Default.Apply()) {
-                this.owner.Context.SyncContextLock.EnterWriteLock();
-                try {
+                lock (this.owner.Context.SyncContextLock) {
                     this.AddDependingSynchronousTask(this);
-                }
-                finally {
-                    this.owner.Context.SyncContextLock.ExitWriteLock();
                 }
             }
 
@@ -690,12 +619,8 @@
             }
             finally {
                 using (NoMessagePumpSyncContext.Default.Apply()) {
-                    this.owner.Context.SyncContextLock.EnterWriteLock();
-                    try {
+                    lock (this.owner.Context.SyncContextLock) {
                         this.RemoveDependingSynchronousTask(this, true);
-                    }
-                    finally {
-                        this.owner.Context.SyncContextLock.ExitWriteLock();
                     }
                 }
             }
@@ -754,15 +679,8 @@
 
 		private bool TryDequeueSelfOrDependencies(out SingleExecuteProtector work, out Task tryAgainAfter) {
 			using (NoMessagePumpSyncContext.Default.Apply()) {
-<<<<<<< HEAD
-				this.owner.Context.SyncContextLock.EnterUpgradeableReadLock();
-				try {
-                    if (this.IsCompleted) {
-=======
-				var applicableJobs = new HashSet<JoinableTask>();
 				lock (this.owner.Context.SyncContextLock) {
 					if (this.IsCompleted) {
->>>>>>> 325ca32b
 						work = null;
                         tryAgainAfter = null;
                         return false;
@@ -773,54 +691,14 @@
                         return true;
                     }
 
-<<<<<<< HEAD
                     tryAgainAfter = this.QueueNeedProcessEvent;
                     return false;
-				} finally {
-					this.owner.Context.SyncContextLock.ExitUpgradeableReadLock();
-=======
-					// Check all queues to see if any have immediate work.
-					foreach (var job in applicableJobs) {
-						if (job.TryDequeue(out work)) {
-							tryAgainAfter = null;
-							return true;
-						}
-					}
-
-					// None of the queues had work to do right away. Create a task that will complete when 
-					// our caller should try again.
-					var wakeUpTasks = new List<Task>(applicableJobs.Count * 2);
-					foreach (var job in applicableJobs) {
-						wakeUpTasks.Add(job.DequeuerResetEvent);
-						var enqueuedTask = job.EnqueuedNotify;
-						if (enqueuedTask != null) {
-							wakeUpTasks.Add(enqueuedTask);
-						}
-					}
-
-					work = null;
-
-					// As an optimization, avoid a call to Task.WhenAny
-					// in the common case that we have just one task to
-					// wait for. It avoids a Task<Task> allocation.
-					// NOTICE: this optimization *does* mean we could
-					// return a Task that might fault or cancel, whereas
-					// Task.WhenAny tasks never do. But at present,
-					// the optimization is worthwhile and the tasks we
-					// include in the list above are only expected to
-					// complete successfully.
-					// And besides, our caller can deal with faulted tasks.
-					tryAgainAfter = wakeUpTasks.Count == 1
-						? wakeUpTasks[0]
-						: Task.WhenAny(wakeUpTasks);
-					return false;
->>>>>>> 325ca32b
 				}
 			}
 		}
 
         private bool TryDequeueSelfOrDependencies(HashSet<JoinableTask> visited, out SingleExecuteProtector work) {
-            Assumes.True(this.owner.Context.SyncContextLock.IsUpgradeableReadLockHeld);
+            Assumes.True(Monitor.IsEntered(this.owner.Context.SyncContextLock));
 
             work = null;
             if (!this.IsCompleted && visited.Add(this)) {
@@ -864,14 +742,8 @@
 			}
 
 			using (NoMessagePumpSyncContext.Default.Apply()) {
-<<<<<<< HEAD
                 List<AsyncManualResetEvent> tasksNeedNotify = null;
-				this.owner.Context.SyncContextLock.EnterWriteLock();
-				try {
-=======
-				AsyncManualResetEvent dequeuerResetState = null;
 				lock (this.owner.Context.SyncContextLock) {
->>>>>>> 325ca32b
 					if (this.childOrJoinedJobs == null) {
 						this.childOrJoinedJobs = new WeakKeyDictionary<JoinableTask, int>(capacity: 3);
 					}
