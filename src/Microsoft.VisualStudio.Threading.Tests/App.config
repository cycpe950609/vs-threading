--- conflicted
+++ resolved
@@ -1,15 +1,8 @@
 ﻿<?xml version="1.0" encoding="utf-8" ?>
 <configuration>
-<<<<<<< HEAD
-  <appSettings>
-    <add key="xunit.methodDisplay" value="method" />
-    <!-- Set this setting to "true" to test .NET 4.5 mode. -->
-    <add key="Microsoft.VisualStudio.Threading.NET45Mode" value="false"/>
-=======
 	<appSettings>
 		<!-- Set this setting to "true" to test .NET 4.5 mode. -->
 		<add key="Microsoft.VisualStudio.Threading.NET45Mode" value="false"/>
     <add key="xunit.methodDisplay" value="method" />
->>>>>>> cfc20de5
-  </appSettings>
+	</appSettings>
 </configuration>