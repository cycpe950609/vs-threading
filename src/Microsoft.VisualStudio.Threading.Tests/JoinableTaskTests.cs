--- conflicted
+++ resolved
@@ -2971,11 +2971,7 @@
                 {
                     await Task.Yield();
                 });
-<<<<<<< HEAD
             }, maxBytesAllocated: 2800);
-=======
-            }, maxBytesAllocated: 1810);
->>>>>>> 7b5825e6
         }
 
         /// <summary>
