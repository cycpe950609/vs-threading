﻿<?xml version="1.0" encoding="utf-8"?>
<root>
  <resheader name="resmimetype">
    <value>text/microsoft-resx</value>
  </resheader>
  <resheader name="version">
    <value>2.0</value>
  </resheader>
  <resheader name="reader">
    <value>System.Resources.ResXResourceReader, System.Windows.Forms, Version=4.0.0.0, Culture=neutral, PublicKeyToken=b77a5c561934e089</value>
  </resheader>
  <resheader name="writer">
    <value>System.Resources.ResXResourceWriter, System.Windows.Forms, Version=4.0.0.0, Culture=neutral, PublicKeyToken=b77a5c561934e089</value>
  </resheader>
  <data name="AwaitXInstead" xml:space="preserve">
    <value>Em vez disso, espere o {0}</value>
    <comment>"await" is a C# keyword and should not be translated.
{0} is a method name.</comment>
  </data>
  <data name="UseAwaitInstead" xml:space="preserve">
    <value>Em vez disso, use a espera</value>
    <comment>"await" is a C# keyword and should not be translated.</comment>
  </data>
<<<<<<< HEAD
  <data name="VSTHRD002_MessageFormat" xml:space="preserve">
    <value>Síncrona espera nas tarefas ou awaiters é perigosa e pode causar bloqueios de morto. Por favor, considere as seguintes opções: 1) alternar para wait assíncrono se o chamador já é um método de "async". 2) alteração da cadeia de chamadores para ser "async" métodos e altere esse código para ser assíncrono aguardam. 3) Utilize JoinableTaskFactory.Run() para aguardar as tarefas ou awaiters. Consulte http://blogs.msdn.com/b/andrewarnottms/archive/2014/05/07/asynchronous-and-multithreaded-programming-within-vs-using-the-joinabletaskfactory.aspx para mais informação.</value>
    <comment>"await" is a C# keyword and should not be translated.</comment>
  </data>
  <data name="VSTHRD002_Title" xml:space="preserve">
    <value>Síncrona espera nas tarefas ou awaiters é perigosa e pode causar bloqueios de morto.</value>
  </data>
  <data name="VSTHRD010_MessageFormat" xml:space="preserve">
    <value>Serviço Visual Studio "{0}" deve ser usado explicitamente no thread principal. 
Ou verifique se o thread atual é a thread principal, ou alternar para o thread principal de forma assíncrona. 
1) APIs para verificar se o thread atual é a thread principal: ThreadHelper.ThrowIfNotOnUIThread(), ou IThreadHandling.VerifyOnUIThread(). 
2) APIs para alternar a principal linha de forma assíncrona: JoinableTaskFactory.SwitchToMainThreadAsync(), ou IThreadHandling.SwitchToUIThread(). 
Consulte a http://blogs.msdn.com/b/andrewarnottms/archive/2014/05/07/asynchronous-and-multithreaded-programming-within-vs-using-the-joinabletaskfactory.aspx para mais informação.</value>
  </data>
  <data name="VSTHRD010_Title" xml:space="preserve">
    <value>Visual Studio de serviço deve ser usado no thread principal explicitamente.</value>
  </data>
  <data name="VSTHRD100_MessageFormat" xml:space="preserve">
    <value>Evite método Async Void, porque todas as exceções lançadas fora de um método de vazio async serão geradas diretamente sobre o SynchronizationContext e travará o processo. 
Consulte a https://msdn.microsoft.com/en-us/magazine/jj991977.aspx para mais informação.</value>
    <comment>"async void" is a pair of C# keywords. Do not translate them.</comment>
  </data>
  <data name="VSTHRD100_Title" xml:space="preserve">
    <value>Evite o método Async Void.</value>
    <comment>"async void" is a pair of C# keywords. Do not translate them.</comment>
  </data>
  <data name="VSTHRD101_MessageFormat" xml:space="preserve">
    <value>Evite usar async lambda como tipo de retorno void delegado, porque todas as exceções lançadas fora uma lambda async retornar void serão geradas diretamente sobre o SynchronizationContext e travará o processo. 
Consulte a https://msdn.microsoft.com/en-us/magazine/jj991977.aspx para mais informação.</value>
    <comment>"void" is a C# keyword and should not be translated.</comment>
  </data>
  <data name="VSTHRD101_Title" xml:space="preserve">
    <value>Async lambda está sendo usado como a tipo de retorno void delegado.</value>
  </data>
  <data name="VSTHRD106_MessageFormat" xml:space="preserve">
    <value>Delegados de AsyncEventHandler devem ser chamados através do método de extensão "TplExtensions.InvokeAsync()" definida no assembly Microsoft.VisualStudio.Threading.</value>
  </data>
  <data name="VSTHRD106_Title" xml:space="preserve">
    <value>Delegados de AsyncEventHandler devem ser chamados através do método de extensão "TplExtensions.InvokeAsync()" definida no assembly Microsoft.VisualStudio.Threading.</value>
  </data>
  <data name="VSTHRD003_MessageFormat" xml:space="preserve">
    <value>Chamando aguardam em uma tarefa dentro de um JoinableTaskFactory.Run, quando a tarefa é inicializada fora o delegado pode causar deadlocks potenciais. 
, Você pode evitar este problema, garantindo que a tarefa é inicializada dentro do delegado ou usando JoinableTask ao invés de tarefa.</value>
  </data>
  <data name="VSTHRD003_Title" xml:space="preserve">
    <value>Evitar chamando aguardam a tarefa dentro de "JoinableTaskFactory.Run" delegado quando a tarefa é definida fora o delegado para evitar deadlocks potenciais.</value>
  </data>
  <data name="VSTHRD011_MessageFormat" xml:space="preserve">
    <value>Chamando o preguiçoso&lt;Task&lt;T&gt;&gt;. Valor pode bloqueio quando a fábrica de valor anteriormente foi iniciada. 
, Você deve usar o AsyncLazy&lt;T&gt; em vez disso.</value>
  </data>
  <data name="VSTHRD011_Title" xml:space="preserve">
    <value>Evite usar Lazy &lt;T&gt;  , onde T é uma tarefa.</value>
  </data>
  <data name="VSTHRD103_MessageFormat" xml:space="preserve">
    <value>O membro {0} sincronicamente bloqueia. Chamar {1} em vez disso e aguarde o seu resultado.</value>
  </data>
  <data name="VSTHRD103_MessageFormat_UseAwaitInstead" xml:space="preserve">
    <value>O membro {0} sincronicamente bloqueia. Uso aguardam em vez disso.</value>
  </data>
  <data name="VSTHRD103_Title" xml:space="preserve">
    <value>Chame awaitable alternativas quando em um método assíncrono.</value>
  </data>
  <data name="VSTHRD102_MessageFormat" xml:space="preserve">
    <value>Limite de uso de forma síncrona, bloquear chamadas de método como JoinableTaskFactory.Run ou Task.Result para público entrypoint Membros onde você deve ser síncrono. Usá-lo para membros internos desnecessariamente pode adicionar quadros síncronos entre quadros assíncronos, conduzindo ao esgotamento do pool de threads.</value>
  </data>
  <data name="VSTHRD102_Title" xml:space="preserve">
    <value>Evite blocos síncronos em métodos não-públicos.</value>
  </data>
  <data name="VSTHRD200_CodeFix_Title" xml:space="preserve">
    <value>Renomear para {0}.</value>
    <comment>{0} is a method name.</comment>
  </data>
  <data name="VSTHRD200_MessageFormat" xml:space="preserve">
    <value>Use o sufixo "Async" em nomes de método de retorno de tarefa.</value>
  </data>
  <data name="VSTHRD200_Title" xml:space="preserve">
    <value>Use o sufixo "Async" em nomes de método de retorno de tarefa.</value>
  </data>
  <data name="VSTHRD100_CodeFix_Title" xml:space="preserve">
    <value>Tipo de retorno da mudança de tarefa</value>
    <comment>Task is a type name and should not be translated.</comment>
  </data>
  <data name="VSTHRD105_MessageFormat" xml:space="preserve">
    <value>Evite sobrecargas de método que assumem TaskScheduler. Use uma sobrecarga que aceita um TaskScheduler e especificar explicitamente o TaskScheduler (ou qualquer outro).</value>
  </data>
  <data name="VSTHRD105_Title" xml:space="preserve">
    <value>Evitar sobrecargas de método que assumem TaskScheduler</value>
=======
  <data name="VSSDK001_MessageFormat" xml:space="preserve">
    <value>Esperar de forma síncrona por tarefas ou awaiters podem causar deadlocks. Em vez disso, use JoinableTaskFactory.Run.</value>
    <comment>"await" is a C# keyword and should not be translated.</comment>
  </data>
  <data name="VSSDK001_Title" xml:space="preserve">
    <value>Evite esperas síncronas problemáticas</value>
  </data>
  <data name="VSSDK002_MessageFormat" xml:space="preserve">
    <value>O serviço do Visual Studio "{0}" deve ser usado em um thread principal explicitamente. 
Chame ThreadHelper.ThrowIfNotOnUIThread() ou espere o JoinableTaskFactory.SwitchToMainThreadAsync() primeiro.</value>
  </data>
  <data name="VSSDK002_Title" xml:space="preserve">
    <value>Use serviços do VS do thread de interface do usuário</value>
  </data>
  <data name="VSSDK003_MessageFormat" xml:space="preserve">
    <value>Evite métodos "async void”, pois exceções que não são manipuladas pelo método causarão falha no processo.</value>
    <comment>"async void" is a pair of C# keywords. Do not translate them.</comment>
  </data>
  <data name="VSSDK003_Title" xml:space="preserve">
    <value>Evite métodos async void</value>
    <comment>"async void" is a pair of C# keywords. Do not translate them.</comment>
  </data>
  <data name="VSSDK004_MessageFormat" xml:space="preserve">
    <value>Evite usar o lambda async void para um tipo de delegado que é retornado nulo, pois todas as exceções que não são manipuladas pelo delegado causarão falha no processo.</value>
    <comment>"void" is a C# keyword and should not be translated.</comment>
  </data>
  <data name="VSSDK004_Title" xml:space="preserve">
    <value>Evite delegados assíncronos sem suporte</value>
  </data>
  <data name="VSSDK005_MessageFormat" xml:space="preserve">
    <value>Os delegados do AsyncEventHandler devem ser invocados por meio do método de extensão "TplExtensions.InvokeAsync()" definido no assembly Microsoft.VisualStudio.Threading.</value>
  </data>
  <data name="VSSDK005_Title" xml:space="preserve">
    <value>Use InvokeAsync para acionar eventos assíncronos</value>
  </data>
  <data name="VSSDK006_MessageFormat" xml:space="preserve">
    <value>Chamar await em uma Task em JoinableTaskFactory.Run, quando a tarefa for inicializada fora do delegado pode causar deadlocks em potencial.
Você pode evitar esse problema assegurando que a tarefa seja inicializada no delegado ou usando JoinableTask em vez de Task.</value>
  </data>
  <data name="VSSDK006_Title" xml:space="preserve">
    <value>Evite aguardar tarefas não unidas em contextos de junção</value>
  </data>
  <data name="VSSDK007_MessageFormat" xml:space="preserve">
    <value>Lazy&lt;Task&lt;T&gt;&gt;. O valor pode apresentar deadlock.
Em vez disso, use AsyncLazy&lt;T&gt;.</value>
  </data>
  <data name="VSSDK007_Title" xml:space="preserve">
    <value>Evite usar Lazy&lt;T&gt;, no qual T é uma Task&lt;T2&gt;</value>
  </data>
  <data name="VSSDK008_MessageFormat" xml:space="preserve">
    <value>O {0} é bloqueado de forma síncrona. Em vez disso, espere o {1}.</value>
  </data>
  <data name="VSSDK008_MessageFormat_UseAwaitInstead" xml:space="preserve">
    <value>O {0} é bloqueado de forma síncrona. Em vez disso, use await.</value>
  </data>
  <data name="VSSDK008_Title" xml:space="preserve">
    <value>Chame métodos assíncronos quando estiver em um método assíncrono</value>
  </data>
  <data name="VSSDK009_MessageFormat" xml:space="preserve">
    <value>Limite o uso bloqueando sincronicamente chamadas de método como JoinableTaskFactory.Run ou Task.Result para membros de ponto de entrada no qual você deve ser síncrono. Usar isso para membros internos pode adicionar sem necessidade estruturas síncronas entre estruturas assíncronas, levando à exaustão de pool de threads.</value>
  </data>
  <data name="VSSDK009_Title" xml:space="preserve">
    <value>Implementar a lógica interna de forma assíncrona</value>
  </data>
  <data name="VSSDK010_CodeFix_Title" xml:space="preserve">
    <value>Renomear para {0}</value>
    <comment>{0} is a method name.</comment>
  </data>
  <data name="VSSDK010_MessageFormat" xml:space="preserve">
    <value>Use o sufixo "Async" em nomes de métodos que retornam tarefas.</value>
  </data>
  <data name="VSSDK010_Title" xml:space="preserve">
    <value>Use o sufixo "Async" para métodos assíncronos</value>
  </data>
  <data name="VSSDK003_CodeFix_Title" xml:space="preserve">
    <value>Alterar o tipo de retorno para Task</value>
    <comment>Task is a type name and should not be translated.</comment>
  </data>
  <data name="VSSDK011_MessageFormat" xml:space="preserve">
    <value>Evite sobrecargas de método que assumem TaskScheduler.Current. Use uma sobrecarga que aceita um TaskScheduler e especifique TaskScheduler.Default (ou qualquer outro) explicitamente.</value>
  </data>
  <data name="VSSDK011_Title" xml:space="preserve">
    <value>Evite sobrecargas de método que assumem TaskScheduler.Current</value>
>>>>>>> e512abc0
  </data>
</root><|MERGE_RESOLUTION|>--- conflicted
+++ resolved
@@ -21,179 +21,88 @@
     <value>Em vez disso, use a espera</value>
     <comment>"await" is a C# keyword and should not be translated.</comment>
   </data>
-<<<<<<< HEAD
   <data name="VSTHRD002_MessageFormat" xml:space="preserve">
-    <value>Síncrona espera nas tarefas ou awaiters é perigosa e pode causar bloqueios de morto. Por favor, considere as seguintes opções: 1) alternar para wait assíncrono se o chamador já é um método de "async". 2) alteração da cadeia de chamadores para ser "async" métodos e altere esse código para ser assíncrono aguardam. 3) Utilize JoinableTaskFactory.Run() para aguardar as tarefas ou awaiters. Consulte http://blogs.msdn.com/b/andrewarnottms/archive/2014/05/07/asynchronous-and-multithreaded-programming-within-vs-using-the-joinabletaskfactory.aspx para mais informação.</value>
+    <value>Esperar de forma síncrona por tarefas ou awaiters podem causar deadlocks. Em vez disso, use JoinableTaskFactory.Run.</value>
     <comment>"await" is a C# keyword and should not be translated.</comment>
   </data>
   <data name="VSTHRD002_Title" xml:space="preserve">
-    <value>Síncrona espera nas tarefas ou awaiters é perigosa e pode causar bloqueios de morto.</value>
+    <value>Evite esperas síncronas problemáticas</value>
   </data>
   <data name="VSTHRD010_MessageFormat" xml:space="preserve">
-    <value>Serviço Visual Studio "{0}" deve ser usado explicitamente no thread principal. 
-Ou verifique se o thread atual é a thread principal, ou alternar para o thread principal de forma assíncrona. 
-1) APIs para verificar se o thread atual é a thread principal: ThreadHelper.ThrowIfNotOnUIThread(), ou IThreadHandling.VerifyOnUIThread(). 
-2) APIs para alternar a principal linha de forma assíncrona: JoinableTaskFactory.SwitchToMainThreadAsync(), ou IThreadHandling.SwitchToUIThread(). 
-Consulte a http://blogs.msdn.com/b/andrewarnottms/archive/2014/05/07/asynchronous-and-multithreaded-programming-within-vs-using-the-joinabletaskfactory.aspx para mais informação.</value>
+    <value>O serviço do Visual Studio "{0}" deve ser usado em um thread principal explicitamente. 
+Chame ThreadHelper.ThrowIfNotOnUIThread() ou espere o JoinableTaskFactory.SwitchToMainThreadAsync() primeiro.</value>
   </data>
   <data name="VSTHRD010_Title" xml:space="preserve">
-    <value>Visual Studio de serviço deve ser usado no thread principal explicitamente.</value>
+    <value>Use serviços do VS do thread de interface do usuário</value>
   </data>
   <data name="VSTHRD100_MessageFormat" xml:space="preserve">
-    <value>Evite método Async Void, porque todas as exceções lançadas fora de um método de vazio async serão geradas diretamente sobre o SynchronizationContext e travará o processo. 
-Consulte a https://msdn.microsoft.com/en-us/magazine/jj991977.aspx para mais informação.</value>
+    <value>Evite métodos "async void”, pois exceções que não são manipuladas pelo método causarão falha no processo.</value>
     <comment>"async void" is a pair of C# keywords. Do not translate them.</comment>
   </data>
   <data name="VSTHRD100_Title" xml:space="preserve">
-    <value>Evite o método Async Void.</value>
+    <value>Evite métodos async void</value>
     <comment>"async void" is a pair of C# keywords. Do not translate them.</comment>
   </data>
   <data name="VSTHRD101_MessageFormat" xml:space="preserve">
-    <value>Evite usar async lambda como tipo de retorno void delegado, porque todas as exceções lançadas fora uma lambda async retornar void serão geradas diretamente sobre o SynchronizationContext e travará o processo. 
-Consulte a https://msdn.microsoft.com/en-us/magazine/jj991977.aspx para mais informação.</value>
+    <value>Evite usar o lambda async void para um tipo de delegado que é retornado nulo, pois todas as exceções que não são manipuladas pelo delegado causarão falha no processo.</value>
     <comment>"void" is a C# keyword and should not be translated.</comment>
   </data>
   <data name="VSTHRD101_Title" xml:space="preserve">
-    <value>Async lambda está sendo usado como a tipo de retorno void delegado.</value>
+    <value>Evite delegados assíncronos sem suporte</value>
   </data>
   <data name="VSTHRD106_MessageFormat" xml:space="preserve">
-    <value>Delegados de AsyncEventHandler devem ser chamados através do método de extensão "TplExtensions.InvokeAsync()" definida no assembly Microsoft.VisualStudio.Threading.</value>
+    <value>Os delegados do AsyncEventHandler devem ser invocados por meio do método de extensão "TplExtensions.InvokeAsync()" definido no assembly Microsoft.VisualStudio.Threading.</value>
   </data>
   <data name="VSTHRD106_Title" xml:space="preserve">
-    <value>Delegados de AsyncEventHandler devem ser chamados através do método de extensão "TplExtensions.InvokeAsync()" definida no assembly Microsoft.VisualStudio.Threading.</value>
+    <value>Use InvokeAsync para acionar eventos assíncronos</value>
   </data>
   <data name="VSTHRD003_MessageFormat" xml:space="preserve">
-    <value>Chamando aguardam em uma tarefa dentro de um JoinableTaskFactory.Run, quando a tarefa é inicializada fora o delegado pode causar deadlocks potenciais. 
-, Você pode evitar este problema, garantindo que a tarefa é inicializada dentro do delegado ou usando JoinableTask ao invés de tarefa.</value>
+    <value>Chamar await em uma Task em JoinableTaskFactory.Run, quando a tarefa for inicializada fora do delegado pode causar deadlocks em potencial.
+Você pode evitar esse problema assegurando que a tarefa seja inicializada no delegado ou usando JoinableTask em vez de Task.</value>
   </data>
   <data name="VSTHRD003_Title" xml:space="preserve">
-    <value>Evitar chamando aguardam a tarefa dentro de "JoinableTaskFactory.Run" delegado quando a tarefa é definida fora o delegado para evitar deadlocks potenciais.</value>
+    <value>Evite aguardar tarefas não unidas em contextos de junção</value>
   </data>
   <data name="VSTHRD011_MessageFormat" xml:space="preserve">
-    <value>Chamando o preguiçoso&lt;Task&lt;T&gt;&gt;. Valor pode bloqueio quando a fábrica de valor anteriormente foi iniciada. 
-, Você deve usar o AsyncLazy&lt;T&gt; em vez disso.</value>
+    <value>Lazy&lt;Task&lt;T&gt;&gt;. O valor pode apresentar deadlock.
+Em vez disso, use AsyncLazy&lt;T&gt;.</value>
   </data>
   <data name="VSTHRD011_Title" xml:space="preserve">
-    <value>Evite usar Lazy &lt;T&gt;  , onde T é uma tarefa.</value>
+    <value>Evite usar Lazy&lt;T&gt;, no qual T é uma Task&lt;T2&gt;</value>
   </data>
   <data name="VSTHRD103_MessageFormat" xml:space="preserve">
-    <value>O membro {0} sincronicamente bloqueia. Chamar {1} em vez disso e aguarde o seu resultado.</value>
+    <value>O {0} é bloqueado de forma síncrona. Em vez disso, espere o {1}.</value>
   </data>
   <data name="VSTHRD103_MessageFormat_UseAwaitInstead" xml:space="preserve">
-    <value>O membro {0} sincronicamente bloqueia. Uso aguardam em vez disso.</value>
+    <value>O {0} é bloqueado de forma síncrona. Em vez disso, use await.</value>
   </data>
   <data name="VSTHRD103_Title" xml:space="preserve">
-    <value>Chame awaitable alternativas quando em um método assíncrono.</value>
+    <value>Chame métodos assíncronos quando estiver em um método assíncrono</value>
   </data>
   <data name="VSTHRD102_MessageFormat" xml:space="preserve">
-    <value>Limite de uso de forma síncrona, bloquear chamadas de método como JoinableTaskFactory.Run ou Task.Result para público entrypoint Membros onde você deve ser síncrono. Usá-lo para membros internos desnecessariamente pode adicionar quadros síncronos entre quadros assíncronos, conduzindo ao esgotamento do pool de threads.</value>
+    <value>Limite o uso bloqueando sincronicamente chamadas de método como JoinableTaskFactory.Run ou Task.Result para membros de ponto de entrada no qual você deve ser síncrono. Usar isso para membros internos pode adicionar sem necessidade estruturas síncronas entre estruturas assíncronas, levando à exaustão de pool de threads.</value>
   </data>
   <data name="VSTHRD102_Title" xml:space="preserve">
-    <value>Evite blocos síncronos em métodos não-públicos.</value>
+    <value>Implementar a lógica interna de forma assíncrona</value>
   </data>
   <data name="VSTHRD200_CodeFix_Title" xml:space="preserve">
-    <value>Renomear para {0}.</value>
+    <value>Renomear para {0}</value>
     <comment>{0} is a method name.</comment>
   </data>
   <data name="VSTHRD200_MessageFormat" xml:space="preserve">
-    <value>Use o sufixo "Async" em nomes de método de retorno de tarefa.</value>
+    <value>Use o sufixo "Async" em nomes de métodos que retornam tarefas.</value>
   </data>
   <data name="VSTHRD200_Title" xml:space="preserve">
-    <value>Use o sufixo "Async" em nomes de método de retorno de tarefa.</value>
+    <value>Use o sufixo "Async" para métodos assíncronos</value>
   </data>
   <data name="VSTHRD100_CodeFix_Title" xml:space="preserve">
-    <value>Tipo de retorno da mudança de tarefa</value>
+    <value>Alterar o tipo de retorno para Task</value>
     <comment>Task is a type name and should not be translated.</comment>
   </data>
   <data name="VSTHRD105_MessageFormat" xml:space="preserve">
-    <value>Evite sobrecargas de método que assumem TaskScheduler. Use uma sobrecarga que aceita um TaskScheduler e especificar explicitamente o TaskScheduler (ou qualquer outro).</value>
+    <value>Evite sobrecargas de método que assumem TaskScheduler.Current. Use uma sobrecarga que aceita um TaskScheduler e especifique TaskScheduler.Default (ou qualquer outro) explicitamente.</value>
   </data>
   <data name="VSTHRD105_Title" xml:space="preserve">
-    <value>Evitar sobrecargas de método que assumem TaskScheduler</value>
-=======
-  <data name="VSSDK001_MessageFormat" xml:space="preserve">
-    <value>Esperar de forma síncrona por tarefas ou awaiters podem causar deadlocks. Em vez disso, use JoinableTaskFactory.Run.</value>
-    <comment>"await" is a C# keyword and should not be translated.</comment>
-  </data>
-  <data name="VSSDK001_Title" xml:space="preserve">
-    <value>Evite esperas síncronas problemáticas</value>
-  </data>
-  <data name="VSSDK002_MessageFormat" xml:space="preserve">
-    <value>O serviço do Visual Studio "{0}" deve ser usado em um thread principal explicitamente. 
-Chame ThreadHelper.ThrowIfNotOnUIThread() ou espere o JoinableTaskFactory.SwitchToMainThreadAsync() primeiro.</value>
-  </data>
-  <data name="VSSDK002_Title" xml:space="preserve">
-    <value>Use serviços do VS do thread de interface do usuário</value>
-  </data>
-  <data name="VSSDK003_MessageFormat" xml:space="preserve">
-    <value>Evite métodos "async void”, pois exceções que não são manipuladas pelo método causarão falha no processo.</value>
-    <comment>"async void" is a pair of C# keywords. Do not translate them.</comment>
-  </data>
-  <data name="VSSDK003_Title" xml:space="preserve">
-    <value>Evite métodos async void</value>
-    <comment>"async void" is a pair of C# keywords. Do not translate them.</comment>
-  </data>
-  <data name="VSSDK004_MessageFormat" xml:space="preserve">
-    <value>Evite usar o lambda async void para um tipo de delegado que é retornado nulo, pois todas as exceções que não são manipuladas pelo delegado causarão falha no processo.</value>
-    <comment>"void" is a C# keyword and should not be translated.</comment>
-  </data>
-  <data name="VSSDK004_Title" xml:space="preserve">
-    <value>Evite delegados assíncronos sem suporte</value>
-  </data>
-  <data name="VSSDK005_MessageFormat" xml:space="preserve">
-    <value>Os delegados do AsyncEventHandler devem ser invocados por meio do método de extensão "TplExtensions.InvokeAsync()" definido no assembly Microsoft.VisualStudio.Threading.</value>
-  </data>
-  <data name="VSSDK005_Title" xml:space="preserve">
-    <value>Use InvokeAsync para acionar eventos assíncronos</value>
-  </data>
-  <data name="VSSDK006_MessageFormat" xml:space="preserve">
-    <value>Chamar await em uma Task em JoinableTaskFactory.Run, quando a tarefa for inicializada fora do delegado pode causar deadlocks em potencial.
-Você pode evitar esse problema assegurando que a tarefa seja inicializada no delegado ou usando JoinableTask em vez de Task.</value>
-  </data>
-  <data name="VSSDK006_Title" xml:space="preserve">
-    <value>Evite aguardar tarefas não unidas em contextos de junção</value>
-  </data>
-  <data name="VSSDK007_MessageFormat" xml:space="preserve">
-    <value>Lazy&lt;Task&lt;T&gt;&gt;. O valor pode apresentar deadlock.
-Em vez disso, use AsyncLazy&lt;T&gt;.</value>
-  </data>
-  <data name="VSSDK007_Title" xml:space="preserve">
-    <value>Evite usar Lazy&lt;T&gt;, no qual T é uma Task&lt;T2&gt;</value>
-  </data>
-  <data name="VSSDK008_MessageFormat" xml:space="preserve">
-    <value>O {0} é bloqueado de forma síncrona. Em vez disso, espere o {1}.</value>
-  </data>
-  <data name="VSSDK008_MessageFormat_UseAwaitInstead" xml:space="preserve">
-    <value>O {0} é bloqueado de forma síncrona. Em vez disso, use await.</value>
-  </data>
-  <data name="VSSDK008_Title" xml:space="preserve">
-    <value>Chame métodos assíncronos quando estiver em um método assíncrono</value>
-  </data>
-  <data name="VSSDK009_MessageFormat" xml:space="preserve">
-    <value>Limite o uso bloqueando sincronicamente chamadas de método como JoinableTaskFactory.Run ou Task.Result para membros de ponto de entrada no qual você deve ser síncrono. Usar isso para membros internos pode adicionar sem necessidade estruturas síncronas entre estruturas assíncronas, levando à exaustão de pool de threads.</value>
-  </data>
-  <data name="VSSDK009_Title" xml:space="preserve">
-    <value>Implementar a lógica interna de forma assíncrona</value>
-  </data>
-  <data name="VSSDK010_CodeFix_Title" xml:space="preserve">
-    <value>Renomear para {0}</value>
-    <comment>{0} is a method name.</comment>
-  </data>
-  <data name="VSSDK010_MessageFormat" xml:space="preserve">
-    <value>Use o sufixo "Async" em nomes de métodos que retornam tarefas.</value>
-  </data>
-  <data name="VSSDK010_Title" xml:space="preserve">
-    <value>Use o sufixo "Async" para métodos assíncronos</value>
-  </data>
-  <data name="VSSDK003_CodeFix_Title" xml:space="preserve">
-    <value>Alterar o tipo de retorno para Task</value>
-    <comment>Task is a type name and should not be translated.</comment>
-  </data>
-  <data name="VSSDK011_MessageFormat" xml:space="preserve">
-    <value>Evite sobrecargas de método que assumem TaskScheduler.Current. Use uma sobrecarga que aceita um TaskScheduler e especifique TaskScheduler.Default (ou qualquer outro) explicitamente.</value>
-  </data>
-  <data name="VSSDK011_Title" xml:space="preserve">
     <value>Evite sobrecargas de método que assumem TaskScheduler.Current</value>
->>>>>>> e512abc0
   </data>
 </root>