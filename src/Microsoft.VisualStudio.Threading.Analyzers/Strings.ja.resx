--- conflicted
+++ resolved
@@ -21,179 +21,88 @@
     <value>代わりに Await を使用する</value>
     <comment>"await" is a C# keyword and should not be translated.</comment>
   </data>
-<<<<<<< HEAD
   <data name="VSTHRD002_MessageFormat" xml:space="preserve">
-    <value>タスクや待機側での同期の待機は危険であり、デッドロックを引き起こす可能性があります。次のオプションを検討してください: 1) 呼び出し元が既に"async"メソッド場合、非同期待機に切り替えます。2) 変更を非同期にするこのコードを変更して"async"メソッドの呼び出し元のチェインを待っています。3) タスクまたは待機側で待機する JoinableTaskFactory.Run() を使用します。詳しくは http://blogs.msdn.com/b/andrewarnottms/archive/2014/05/07/asynchronous-and-multithreaded-programming-within-vs-using-the-joinabletaskfactory.aspx を参照してください。</value>
+    <value>同期的にタスクまたは待機側を待機すると、デッドロックが引き起こされる可能性があります。代わりに JoinableTaskFactory.Run を使用します。</value>
     <comment>"await" is a C# keyword and should not be translated.</comment>
   </data>
   <data name="VSTHRD002_Title" xml:space="preserve">
-    <value>タスクや待機側での同期の待機は危険であり、デッドロックを引き起こす可能性があります。</value>
+    <value>問題のある同期待機を避ける</value>
   </data>
   <data name="VSTHRD010_MessageFormat" xml:space="preserve">
-    <value>Visual Studio のサービス「{0}」は、メイン スレッドに明示的に使用する必要があります。
-現在のスレッドがメイン スレッド、またはメイン スレッドに切り替える非同期的にいずれかを確認してください。
-1) 現在のスレッドを確認するための Api はメイン スレッド: ThreadHelper.ThrowIfNotOnUIThread()、または IThreadHandling.VerifyOnUIThread()。
-2) にメインを切り替える Api スレッドを非同期的に: JoinableTaskFactory.SwitchToMainThreadAsync()、または IThreadHandling.SwitchToUIThread()。詳しくは http://blogs.msdn.com/b/andrewarnottms/archive/2014/05/07/asynchronous-and-multithreaded-programming-within-vs-using-the-joinabletaskfactory.aspx に
-参照してください。</value>
+    <value>Visual Studio サービス "{0}" は、メイン スレッドで明示的に使用する必要があります。
+最初に ThreadHelper.ThrowIfNotOnUIThread() を呼び出すか、JoinableTaskFactory.SwitchToMainThreadAsync() を待機します。</value>
   </data>
   <data name="VSTHRD010_Title" xml:space="preserve">
-    <value>Visual Studio のサービスは、メイン スレッドに明示的に使用する必要があります。</value>
+    <value>UI スレッドから VS サービスを使用する</value>
   </data>
   <data name="VSTHRD100_MessageFormat" xml:space="preserve">
-    <value>非同期の void メソッドからスローされる例外は、SynchronizationContext の直接が発生し、プロセスがクラッシュしますので非同期 Void メソッドは避けてください。詳しくは https://msdn.microsoft.com/en-us/magazine/jj991977.aspx に
-参照してください。</value>
+    <value>"async void" メソッドは使用しないでください。このメソッドで処理されていない例外によりプロセスがクラッシュします。</value>
     <comment>"async void" is a pair of C# keywords. Do not translate them.</comment>
   </data>
   <data name="VSTHRD100_Title" xml:space="preserve">
-    <value>Void で非同期メソッドは避けてください。</value>
+    <value>async void メソッドを使用しない</value>
     <comment>"async void" is a pair of C# keywords. Do not translate them.</comment>
   </data>
   <data name="VSTHRD101_MessageFormat" xml:space="preserve">
-    <value>Void を返す非同期のラムダからスローされるすべての例外は、SynchronizationContext の直接が発生し、プロセスがクラッシュしますので返すデリゲート型が void として非同期ラムダを使用をしないでください。詳しくは https://msdn.microsoft.com/en-us/magazine/jj991977.aspx に
-参照してください。</value>
+    <value>デリゲート型を返す void に非同期ラムダは使用しないでください。このデリゲートで処理されていない例外によりプロセスがクラッシュします。</value>
     <comment>"void" is a C# keyword and should not be translated.</comment>
   </data>
   <data name="VSTHRD101_Title" xml:space="preserve">
-    <value>非同期のラムダは、返すデリゲート型が void として使用されています。</value>
+    <value>サポートされていないい非同期デリゲートを使用しない</value>
   </data>
   <data name="VSTHRD106_MessageFormat" xml:space="preserve">
-    <value>"TplExtensions.InvokeAsync()"は、Microsoft.VisualStudio.Threading アセンブリで定義されている拡張メソッドでは、AsyncEventHandler デリゲートを呼び出す必要があります。</value>
+    <value>AsyncEventHandler デリゲートは、Microsoft.VisualStudio.Threading アセンブリで定義されている拡張メソッド "TplExtensions.InvokeAsync()" で呼び出される必要があります。</value>
   </data>
   <data name="VSTHRD106_Title" xml:space="preserve">
-    <value>"TplExtensions.InvokeAsync()"は、Microsoft.VisualStudio.Threading アセンブリで定義されている拡張メソッドでは、AsyncEventHandler デリゲートを呼び出す必要があります。</value>
+    <value>InvokeAsync を使用して非同期イベントを発生させる</value>
   </data>
   <data name="VSTHRD003_MessageFormat" xml:space="preserve">
-    <value>タスク内で、JoinableTaskFactory.Run に呼び出しを待っています潜在的なデッドロックが発生することができますデリゲートの外部タスクを初期化する時。タスクを確保することによってこの問題を回避することができます
-は、デリゲートやタスクではなく JoinableTask を使用して初期化されます。</value>
+    <value>タスクがデリゲート外部で初期化されている場合、JoinableTaskFactory.Run 内の Task で Await を呼び出すと、デッドロックが引き起こされる可能性があります。
+この問題は、タスクが確実にデリゲート内で初期化されるようにするか、Task の代わりに JoinableTask を使用することによって回避できます。</value>
   </data>
   <data name="VSTHRD003_Title" xml:space="preserve">
-    <value>呼び出しを避けるため潜在的なデッドロックを避けるためにデリゲートの外部タスクを定義するときに"JoinableTaskFactory.Run"デリゲート内部タスクを待っています。</value>
+    <value>結合コンテキストで結合できないタスクを待機しない</value>
   </data>
   <data name="VSTHRD011_MessageFormat" xml:space="preserve">
-    <value>怠惰な&lt;Task&lt;T&gt;&gt;を呼び出します。値値ファクトリが開始されていたデッドロックが発生することができます。
-AsyncLazy&lt;T&gt;を代わりに使用する必要があります。</value>
+    <value>Lazy&lt;Task&lt;T&gt;&gt;.Value はデッドロックを引き起こす可能性があります。
+代わりに AsyncLazy&lt;T&gt; を使用します。</value>
   </data>
   <data name="VSTHRD011_Title" xml:space="preserve">
-    <value>ここで T はタスク Lazy&lt;T&gt;を使用しないでください。</value>
+    <value>T が Task&lt;T2&gt; を表す Lazy&lt;T&gt; を使用しない</value>
   </data>
   <data name="VSTHRD103_MessageFormat" xml:space="preserve">
-    <value>{0} メンバーは同期的にブロックします。代わりに {1} を呼び出すし、その結果を待っています。</value>
+    <value>{0} は同期的にブロックされます。代わりに {1} を待機します。</value>
   </data>
   <data name="VSTHRD103_MessageFormat_UseAwaitInstead" xml:space="preserve">
-    <value>{0} メンバーは同期的にブロックします。使用には、代わりにお待ちしております。</value>
+    <value>{0} は同期的にブロックされます。代わりに Await を使用します。</value>
   </data>
   <data name="VSTHRD103_Title" xml:space="preserve">
-    <value>非同期のメソッドの待機の選択肢を呼び出します。</value>
+    <value>非同期メソッドの場合に非同期メソッドを呼び出す</value>
   </data>
   <data name="VSTHRD102_MessageFormat" xml:space="preserve">
-    <value>同期する必要があるパブリック エントリ ポイント メンバーに JoinableTaskFactory.Run や Task.Result などのメソッドの呼び出しを同期的にブロックの制限を使用します。内部のメンバーのためにそれを使用して不必要なスレッド プールの枯渇につながる、非同期なフレーム間の同期フレームを追加できます。</value>
+    <value>JoinableTaskFactory.Run または Task.Result など、同期的にブロックしているメソッド呼び出しの使用を、同期している必要のある公開エントリポイント メンバーに限定します。内部メンバーに対して使用すると、非同期フレーム間に同期フレームが不必要に追加され、スレッドプールが消費されます。</value>
   </data>
   <data name="VSTHRD102_Title" xml:space="preserve">
-    <value>非パブリック メソッドの同期ブロックを避けてください。</value>
+    <value>内部論理を非同期的に実装する</value>
   </data>
   <data name="VSTHRD200_CodeFix_Title" xml:space="preserve">
-    <value>{0} の名前を変更します。</value>
+    <value>{0} に名前を変更する</value>
     <comment>{0} is a method name.</comment>
   </data>
   <data name="VSTHRD200_MessageFormat" xml:space="preserve">
-    <value>タスクを返すメソッド名のサフィックス"Async"を使用します。</value>
+    <value>タスクを返すメソッドの名前に "Async" サフィックスを使用します。</value>
   </data>
   <data name="VSTHRD200_Title" xml:space="preserve">
-    <value>タスクを返すメソッド名のサフィックス"Async"を使用します。</value>
+    <value>非同期メソッドに "Async" サフィックスを使用する</value>
   </data>
   <data name="VSTHRD100_CodeFix_Title" xml:space="preserve">
-    <value>タスクに戻り値の型を変更</value>
+    <value>戻り値の型を Task に変更する</value>
     <comment>Task is a type name and should not be translated.</comment>
   </data>
   <data name="VSTHRD105_MessageFormat" xml:space="preserve">
-    <value>TaskScheduler.Current を前提としているメソッドのオーバー ロードを避けてください。TaskScheduler を受け入れるオーバー ロードを使用し、明示的に TaskScheduler.Default (または他の) を指定します。</value>
+    <value>TaskScheduler.Current を仮定するメソッド オーバーロードを使用しないでください。TaskScheduler を受け入れるオーバーロードを使用し、TaskScheduler.Default (または他のプロパティ) を明示的に指定します。</value>
   </data>
   <data name="VSTHRD105_Title" xml:space="preserve">
-    <value>TaskScheduler.Current を前提としているメソッドのオーバー ロードを避けてください。</value>
-=======
-  <data name="VSSDK001_MessageFormat" xml:space="preserve">
-    <value>同期的にタスクまたは待機側を待機すると、デッドロックが引き起こされる可能性があります。代わりに JoinableTaskFactory.Run を使用します。</value>
-    <comment>"await" is a C# keyword and should not be translated.</comment>
-  </data>
-  <data name="VSSDK001_Title" xml:space="preserve">
-    <value>問題のある同期待機を避ける</value>
-  </data>
-  <data name="VSSDK002_MessageFormat" xml:space="preserve">
-    <value>Visual Studio サービス "{0}" は、メイン スレッドで明示的に使用する必要があります。
-最初に ThreadHelper.ThrowIfNotOnUIThread() を呼び出すか、JoinableTaskFactory.SwitchToMainThreadAsync() を待機します。</value>
-  </data>
-  <data name="VSSDK002_Title" xml:space="preserve">
-    <value>UI スレッドから VS サービスを使用する</value>
-  </data>
-  <data name="VSSDK003_MessageFormat" xml:space="preserve">
-    <value>"async void" メソッドは使用しないでください。このメソッドで処理されていない例外によりプロセスがクラッシュします。</value>
-    <comment>"async void" is a pair of C# keywords. Do not translate them.</comment>
-  </data>
-  <data name="VSSDK003_Title" xml:space="preserve">
-    <value>async void メソッドを使用しない</value>
-    <comment>"async void" is a pair of C# keywords. Do not translate them.</comment>
-  </data>
-  <data name="VSSDK004_MessageFormat" xml:space="preserve">
-    <value>デリゲート型を返す void に非同期ラムダは使用しないでください。このデリゲートで処理されていない例外によりプロセスがクラッシュします。</value>
-    <comment>"void" is a C# keyword and should not be translated.</comment>
-  </data>
-  <data name="VSSDK004_Title" xml:space="preserve">
-    <value>サポートされていないい非同期デリゲートを使用しない</value>
-  </data>
-  <data name="VSSDK005_MessageFormat" xml:space="preserve">
-    <value>AsyncEventHandler デリゲートは、Microsoft.VisualStudio.Threading アセンブリで定義されている拡張メソッド "TplExtensions.InvokeAsync()" で呼び出される必要があります。</value>
-  </data>
-  <data name="VSSDK005_Title" xml:space="preserve">
-    <value>InvokeAsync を使用して非同期イベントを発生させる</value>
-  </data>
-  <data name="VSSDK006_MessageFormat" xml:space="preserve">
-    <value>タスクがデリゲート外部で初期化されている場合、JoinableTaskFactory.Run 内の Task で Await を呼び出すと、デッドロックが引き起こされる可能性があります。
-この問題は、タスクが確実にデリゲート内で初期化されるようにするか、Task の代わりに JoinableTask を使用することによって回避できます。</value>
-  </data>
-  <data name="VSSDK006_Title" xml:space="preserve">
-    <value>結合コンテキストで結合できないタスクを待機しない</value>
-  </data>
-  <data name="VSSDK007_MessageFormat" xml:space="preserve">
-    <value>Lazy&lt;Task&lt;T&gt;&gt;.Value はデッドロックを引き起こす可能性があります。
-代わりに AsyncLazy&lt;T&gt; を使用します。</value>
-  </data>
-  <data name="VSSDK007_Title" xml:space="preserve">
-    <value>T が Task&lt;T2&gt; を表す Lazy&lt;T&gt; を使用しない</value>
-  </data>
-  <data name="VSSDK008_MessageFormat" xml:space="preserve">
-    <value>{0} は同期的にブロックされます。代わりに {1} を待機します。</value>
-  </data>
-  <data name="VSSDK008_MessageFormat_UseAwaitInstead" xml:space="preserve">
-    <value>{0} は同期的にブロックされます。代わりに Await を使用します。</value>
-  </data>
-  <data name="VSSDK008_Title" xml:space="preserve">
-    <value>非同期メソッドの場合に非同期メソッドを呼び出す</value>
-  </data>
-  <data name="VSSDK009_MessageFormat" xml:space="preserve">
-    <value>JoinableTaskFactory.Run または Task.Result など、同期的にブロックしているメソッド呼び出しの使用を、同期している必要のある公開エントリポイント メンバーに限定します。内部メンバーに対して使用すると、非同期フレーム間に同期フレームが不必要に追加され、スレッドプールが消費されます。</value>
-  </data>
-  <data name="VSSDK009_Title" xml:space="preserve">
-    <value>内部論理を非同期的に実装する</value>
-  </data>
-  <data name="VSSDK010_CodeFix_Title" xml:space="preserve">
-    <value>{0} に名前を変更する</value>
-    <comment>{0} is a method name.</comment>
-  </data>
-  <data name="VSSDK010_MessageFormat" xml:space="preserve">
-    <value>タスクを返すメソッドの名前に "Async" サフィックスを使用します。</value>
-  </data>
-  <data name="VSSDK010_Title" xml:space="preserve">
-    <value>非同期メソッドに "Async" サフィックスを使用する</value>
-  </data>
-  <data name="VSSDK003_CodeFix_Title" xml:space="preserve">
-    <value>戻り値の型を Task に変更する</value>
-    <comment>Task is a type name and should not be translated.</comment>
-  </data>
-  <data name="VSSDK011_MessageFormat" xml:space="preserve">
-    <value>TaskScheduler.Current を仮定するメソッド オーバーロードを使用しないでください。TaskScheduler を受け入れるオーバーロードを使用し、TaskScheduler.Default (または他のプロパティ) を明示的に指定します。</value>
-  </data>
-  <data name="VSSDK011_Title" xml:space="preserve">
     <value>TaskScheduler.Current を仮定するメソッド オーバーロードを使用しない</value>
->>>>>>> e512abc0
   </data>
 </root>