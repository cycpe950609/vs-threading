﻿<?xml version="1.0" encoding="utf-8"?>
<root>
  <resheader name="resmimetype">
    <value>text/microsoft-resx</value>
  </resheader>
  <resheader name="version">
    <value>2.0</value>
  </resheader>
  <resheader name="reader">
    <value>System.Resources.ResXResourceReader, System.Windows.Forms, Version=4.0.0.0, Culture=neutral, PublicKeyToken=b77a5c561934e089</value>
  </resheader>
  <resheader name="writer">
    <value>System.Resources.ResXResourceWriter, System.Windows.Forms, Version=4.0.0.0, Culture=neutral, PublicKeyToken=b77a5c561934e089</value>
  </resheader>
  <data name="AwaitXInstead" xml:space="preserve">
    <value>Attendre {0} à la place</value>
    <comment>"await" is a C# keyword and should not be translated.
{0} is a method name.</comment>
  </data>
  <data name="UseAwaitInstead" xml:space="preserve">
    <value>Utiliser await à la place</value>
    <comment>"await" is a C# keyword and should not be translated.</comment>
  </data>
<<<<<<< HEAD
  <data name="VSTHRD002_MessageFormat" xml:space="preserve">
    <value>Attente synchrone sur les tâches ou les entités awaiter est dangereux et peut causer des serrures. S’il vous plaît envisager les options suivantes : 1) passer à attente asynchrone si l’appelant est déjà une méthode « async ». 2) changement de la chaîne des appelants d’être « async » méthodes et modifiez ce code pour être asynchrone vous attendent. 3) utilisez JoinableTaskFactory.Run() pour attendre les tâches ou les entités awaiter. Consultez http://blogs.msdn.com/b/andrewarnottms/archive/2014/05/07/asynchronous-and-multithreaded-programming-within-vs-using-the-joinabletaskfactory.aspx pour plus d’informations.</value>
    <comment>"await" is a C# keyword and should not be translated.</comment>
  </data>
  <data name="VSTHRD002_Title" xml:space="preserve">
    <value>Attente synchrone sur les tâches ou les entités awaiter est dangereux et peut causer des serrures.</value>
  </data>
  <data name="VSTHRD010_MessageFormat" xml:space="preserve">
    <value>Service de Visual Studio « {0} » doit être utilisé explicitement sur le thread principal. 
S’il vous plaît soit vérifier le thread actuel est le thread principal ou basculer vers le thread principal de façon asynchrone. 
1) API pour vérifier le thread en cours sont le thread principal : ThreadHelper.ThrowIfNotOnUIThread(), ou IThreadHandling.VerifyOnUIThread(). 
2) API pour passer au principal thread asynchrone : JoinableTaskFactory.SwitchToMainThreadAsync() ou IThreadHandling.SwitchToUIThread(). 
Se reporter à http://blogs.msdn.com/b/andrewarnottms/archive/2014/05/07/asynchronous-and-multithreaded-programming-within-vs-using-the-joinabletaskfactory.aspx pour plus d’informations.</value>
  </data>
  <data name="VSTHRD010_Title" xml:space="preserve">
    <value>Service de Visual Studio devrait être utilisé explicitement sur le thread principal.</value>
  </data>
  <data name="VSTHRD100_MessageFormat" xml:space="preserve">
    <value>Éviter la méthode Async vide, parce que toutes les exceptions levées par une méthode de vide async se poseront directement sur le SynchronizationContext et vont planter le processus. 
Se reporter à https://msdn.microsoft.com/en-us/magazine/jj991977.aspx pour plus d’informations.</value>
    <comment>"async void" is a pair of C# keywords. Do not translate them.</comment>
  </data>
  <data name="VSTHRD100_Title" xml:space="preserve">
    <value>Éviter la méthode Async vide.</value>
    <comment>"async void" is a pair of C# keywords. Do not translate them.</comment>
  </data>
  <data name="VSTHRD101_MessageFormat" xml:space="preserve">
    <value>Évitez d’utiliser async lambda comme type de délégué de retour void, car toutes les exceptions levées par une lambda async retourner void se poseront directement sur le SynchronizationContext et vont planter le processus. 
Se reporter à https://msdn.microsoft.com/en-us/magazine/jj991977.aspx pour plus d’informations.</value>
    <comment>"void" is a C# keyword and should not be translated.</comment>
  </data>
  <data name="VSTHRD101_Title" xml:space="preserve">
    <value>Async lambda est utilisé comme type de délégué de retour void.</value>
  </data>
  <data name="VSTHRD106_MessageFormat" xml:space="preserve">
    <value>Les délégués de AsyncEventHandler doivent être appelés par l’intermédiaire de la méthode d’extension « TplExtensions.InvokeAsync() » défini dans Microsoft.VisualStudio.Threading assembly.</value>
  </data>
  <data name="VSTHRD106_Title" xml:space="preserve">
    <value>Les délégués de AsyncEventHandler doivent être appelés par l’intermédiaire de la méthode d’extension « TplExtensions.InvokeAsync() » défini dans Microsoft.VisualStudio.Threading assembly.</value>
  </data>
  <data name="VSTHRD003_MessageFormat" xml:space="preserve">
    <value>Appel vous attendent sur une tâche à l’intérieur d’un JoinableTaskFactory.Run, lorsque la tâche est initialisée à l’extérieur le délégué peut provoquer des blocages éventuels. 
Vous pouvez éviter ce problème en s’assurant que la tâche est initialisée au sein du délégué ou à l’aide de JoinableTask au lieu de travail.</value>
  </data>
  <data name="VSTHRD003_Title" xml:space="preserve">
    <value>Éviter d’appeler attendent la tâche à l’intérieur de la « JoinableTaskFactory.Run » délégué lorsque la tâche est définie en dehors du délégué pour éviter les blocages éventuels.</value>
  </data>
  <data name="VSTHRD011_MessageFormat" xml:space="preserve">
    <value>L’appel de paresseux&lt;Task&lt;T&gt;&gt;. Valeur peut se bloquer lorsque l’usine de valeur a été précédemment démarrée. 
Vous devez plutôt utiliser AsyncLazy&lt;T&gt; .</value>
  </data>
  <data name="VSTHRD011_Title" xml:space="preserve">
    <value>Évitez d’utiliser Lazy &lt;T&gt;  où T est une tâche.</value>
  </data>
  <data name="VSTHRD103_MessageFormat" xml:space="preserve">
    <value>Le membre {0} bloque de façon synchrone. Appelez plutôt les {1} et attendre son résultat.</value>
  </data>
  <data name="VSTHRD103_MessageFormat_UseAwaitInstead" xml:space="preserve">
    <value>Le membre {0} bloque de façon synchrone. Utilisation vous attendent à la place.</value>
  </data>
  <data name="VSTHRD103_Title" xml:space="preserve">
    <value>Appelez await alternatives lorsque dans une méthode async.</value>
  </data>
  <data name="VSTHRD102_MessageFormat" xml:space="preserve">
    <value>Limite l’utilisation de blocage synchrone des appels de méthodes telles que JoinableTaskFactory.Run ou Task.Result aux membres entrypoint public où vous devez être synchrone. L’utiliser pour des membres internes peut ajouter inutilement synchrones images entre les images asynchrones, conduisant à l’épuisement du pool de threads.</value>
  </data>
  <data name="VSTHRD102_Title" xml:space="preserve">
    <value>Éviter les blocs synchrones dans les méthodes non publiques.</value>
  </data>
  <data name="VSTHRD200_CodeFix_Title" xml:space="preserve">
    <value>Remplacez {0}.</value>
    <comment>{0} is a method name.</comment>
  </data>
  <data name="VSTHRD200_MessageFormat" xml:space="preserve">
    <value>Utilisez « Async » suffixe de tâche retourne les noms de méthodes.</value>
  </data>
  <data name="VSTHRD200_Title" xml:space="preserve">
    <value>Utilisez « Async » suffixe de tâche retourne les noms de méthodes.</value>
  </data>
  <data name="VSTHRD100_CodeFix_Title" xml:space="preserve">
    <value>Modifier le type de retour au travail</value>
    <comment>Task is a type name and should not be translated.</comment>
  </data>
  <data name="VSTHRD105_MessageFormat" xml:space="preserve">
    <value>Éviter les surcharges de méthode qui supposent TaskScheduler.Current. Utilisez une surcharge qui accepte un TaskScheduler en spécifiant explicitement le TaskScheduler.Default (ou autre).</value>
  </data>
  <data name="VSTHRD105_Title" xml:space="preserve">
    <value>Éviter les surcharges de méthode qui supposent TaskScheduler.Current</value>
=======
  <data name="VSSDK001_MessageFormat" xml:space="preserve">
    <value>L’attente de manière synchrone de tâches ou d’éléments en attente peut entraîner des blocages. Utilisez JoinableTaskFactory.Run à la place.</value>
    <comment>"await" is a C# keyword and should not be translated.</comment>
  </data>
  <data name="VSSDK001_Title" xml:space="preserve">
    <value>Éviter les attentes synchrones problématiques</value>
  </data>
  <data name="VSSDK002_MessageFormat" xml:space="preserve">
    <value>Le service Visual Studio "{0}"doit être utilisé sur le thread principal de manière explicite. 
Appelez ThreadHelper.ThrowIfNotOnUIThread() ou attendez d’abord JoinableTaskFactory.SwitchToMainThreadAsync().</value>
  </data>
  <data name="VSSDK002_Title" xml:space="preserve">
    <value>Utiliser les services VS à partir du thread d’interface utilisateur</value>
  </data>
  <data name="VSSDK003_MessageFormat" xml:space="preserve">
    <value>Évitez les méthodes "async void", car toute exception non traitée par la méthode bloque le processus.</value>
    <comment>"async void" is a pair of C# keywords. Do not translate them.</comment>
  </data>
  <data name="VSSDK003_Title" xml:space="preserve">
    <value>Éviter les méthodes async void</value>
    <comment>"async void" is a pair of C# keywords. Do not translate them.</comment>
  </data>
  <data name="VSSDK004_MessageFormat" xml:space="preserve">
    <value>Évitez d’utiliser une expression lambda asynchrone pour un type de délégué retournant void, car toute exception non traitée par la méthode bloque le processus.</value>
    <comment>"void" is a C# keyword and should not be translated.</comment>
  </data>
  <data name="VSSDK004_Title" xml:space="preserve">
    <value>Éviter les délégués async non pris en charge</value>
  </data>
  <data name="VSSDK005_MessageFormat" xml:space="preserve">
    <value>Les délégués AsyncEventHandler doivent être appelés avec la méthode d’extension "TplExtensions.InvokeAsync()" définie dans l’assembly Microsoft.VisualStudio.Threading.</value>
  </data>
  <data name="VSSDK005_Title" xml:space="preserve">
    <value>Utiliser InvokeAsync pour déclencher des événements async</value>
  </data>
  <data name="VSSDK006_MessageFormat" xml:space="preserve">
    <value>Le fait d’appeler await sur une tâche dans une méthode JoinableTaskFactory.Run quand la tâche est initialisée en dehors du délégué peut entraîner des blocages.
Vous pouvez éviter ce problème en vérifiant que la tâche est initialisée dans le délégué ou en utilisant JoinableTask à la place de Task.</value>
  </data>
  <data name="VSSDK006_Title" xml:space="preserve">
    <value>Éviter d’attendre des tâches non joignables dans des contextes de jointure</value>
  </data>
  <data name="VSSDK007_MessageFormat" xml:space="preserve">
    <value>Lazy&lt;Task&lt;T&gt;&gt;.Value peut entraîner un blocage.
Utilisez AsyncLazy&lt;T&gt; à la place</value>
  </data>
  <data name="VSSDK007_Title" xml:space="preserve">
    <value>Éviter d’utiliser Lazy&lt;T&gt; si T est une tâche&lt;T2&gt;</value>
  </data>
  <data name="VSSDK008_MessageFormat" xml:space="preserve">
    <value>{0} bloque de façon synchrone. Attendez {1} à la place.</value>
  </data>
  <data name="VSSDK008_MessageFormat_UseAwaitInstead" xml:space="preserve">
    <value>{0} bloque de façon synchrone. Utilisez await à la place</value>
  </data>
  <data name="VSSDK008_Title" xml:space="preserve">
    <value>Appeler des méthodes async dans une méthode async</value>
  </data>
  <data name="VSSDK009_MessageFormat" xml:space="preserve">
    <value>Limitez l’utilisation des appels de méthode de blocage synchrones, comme JoinableTaskFactory.Run ou Task.Result, aux membres de point d’entrée publics où il est nécessaire d’être synchrone. Son utilisation pour des membres internes peut inutilement ajouter des frames synchrones entre les frames asynchrones, provoquant l’épuisement du pool de threads.</value>
  </data>
  <data name="VSSDK009_Title" xml:space="preserve">
    <value>Implémenter la logique interne de façon asynchrone</value>
  </data>
  <data name="VSSDK010_CodeFix_Title" xml:space="preserve">
    <value>Renommer en {0}</value>
    <comment>{0} is a method name.</comment>
  </data>
  <data name="VSSDK010_MessageFormat" xml:space="preserve">
    <value>Utilisez le suffixe "Async" dans les noms des méthodes retournant Task.</value>
  </data>
  <data name="VSSDK010_Title" xml:space="preserve">
    <value>Utiliser le suffixe "Async" pour les méthodes asynchrones</value>
  </data>
  <data name="VSSDK003_CodeFix_Title" xml:space="preserve">
    <value>Remplacer le type de retour par Task</value>
    <comment>Task is a type name and should not be translated.</comment>
  </data>
  <data name="VSSDK011_MessageFormat" xml:space="preserve">
    <value>Évitez les surcharges de méthode qui optent par défaut pour TaskScheduler.Current. Utilisez une surcharge qui accepte un TaskScheduler et spécifiez TaskScheduler.Default (ou autre chose) de manière explicite.</value>
  </data>
  <data name="VSSDK011_Title" xml:space="preserve">
    <value>Éviter les surcharges de méthode qui optent par défaut pour TaskScheduler.Current</value>
>>>>>>> e512abc0
  </data>
</root><|MERGE_RESOLUTION|>--- conflicted
+++ resolved
@@ -21,179 +21,88 @@
     <value>Utiliser await à la place</value>
     <comment>"await" is a C# keyword and should not be translated.</comment>
   </data>
-<<<<<<< HEAD
   <data name="VSTHRD002_MessageFormat" xml:space="preserve">
-    <value>Attente synchrone sur les tâches ou les entités awaiter est dangereux et peut causer des serrures. S’il vous plaît envisager les options suivantes : 1) passer à attente asynchrone si l’appelant est déjà une méthode « async ». 2) changement de la chaîne des appelants d’être « async » méthodes et modifiez ce code pour être asynchrone vous attendent. 3) utilisez JoinableTaskFactory.Run() pour attendre les tâches ou les entités awaiter. Consultez http://blogs.msdn.com/b/andrewarnottms/archive/2014/05/07/asynchronous-and-multithreaded-programming-within-vs-using-the-joinabletaskfactory.aspx pour plus d’informations.</value>
+    <value>L’attente de manière synchrone de tâches ou d’éléments en attente peut entraîner des blocages. Utilisez JoinableTaskFactory.Run à la place.</value>
     <comment>"await" is a C# keyword and should not be translated.</comment>
   </data>
   <data name="VSTHRD002_Title" xml:space="preserve">
-    <value>Attente synchrone sur les tâches ou les entités awaiter est dangereux et peut causer des serrures.</value>
+    <value>Éviter les attentes synchrones problématiques</value>
   </data>
   <data name="VSTHRD010_MessageFormat" xml:space="preserve">
-    <value>Service de Visual Studio « {0} » doit être utilisé explicitement sur le thread principal. 
-S’il vous plaît soit vérifier le thread actuel est le thread principal ou basculer vers le thread principal de façon asynchrone. 
-1) API pour vérifier le thread en cours sont le thread principal : ThreadHelper.ThrowIfNotOnUIThread(), ou IThreadHandling.VerifyOnUIThread(). 
-2) API pour passer au principal thread asynchrone : JoinableTaskFactory.SwitchToMainThreadAsync() ou IThreadHandling.SwitchToUIThread(). 
-Se reporter à http://blogs.msdn.com/b/andrewarnottms/archive/2014/05/07/asynchronous-and-multithreaded-programming-within-vs-using-the-joinabletaskfactory.aspx pour plus d’informations.</value>
+    <value>Le service Visual Studio "{0}"doit être utilisé sur le thread principal de manière explicite. 
+Appelez ThreadHelper.ThrowIfNotOnUIThread() ou attendez d’abord JoinableTaskFactory.SwitchToMainThreadAsync().</value>
   </data>
   <data name="VSTHRD010_Title" xml:space="preserve">
-    <value>Service de Visual Studio devrait être utilisé explicitement sur le thread principal.</value>
+    <value>Utiliser les services VS à partir du thread d’interface utilisateur</value>
   </data>
   <data name="VSTHRD100_MessageFormat" xml:space="preserve">
-    <value>Éviter la méthode Async vide, parce que toutes les exceptions levées par une méthode de vide async se poseront directement sur le SynchronizationContext et vont planter le processus. 
-Se reporter à https://msdn.microsoft.com/en-us/magazine/jj991977.aspx pour plus d’informations.</value>
+    <value>Évitez les méthodes "async void", car toute exception non traitée par la méthode bloque le processus.</value>
     <comment>"async void" is a pair of C# keywords. Do not translate them.</comment>
   </data>
   <data name="VSTHRD100_Title" xml:space="preserve">
-    <value>Éviter la méthode Async vide.</value>
+    <value>Éviter les méthodes async void</value>
     <comment>"async void" is a pair of C# keywords. Do not translate them.</comment>
   </data>
   <data name="VSTHRD101_MessageFormat" xml:space="preserve">
-    <value>Évitez d’utiliser async lambda comme type de délégué de retour void, car toutes les exceptions levées par une lambda async retourner void se poseront directement sur le SynchronizationContext et vont planter le processus. 
-Se reporter à https://msdn.microsoft.com/en-us/magazine/jj991977.aspx pour plus d’informations.</value>
+    <value>Évitez d’utiliser une expression lambda asynchrone pour un type de délégué retournant void, car toute exception non traitée par la méthode bloque le processus.</value>
     <comment>"void" is a C# keyword and should not be translated.</comment>
   </data>
   <data name="VSTHRD101_Title" xml:space="preserve">
-    <value>Async lambda est utilisé comme type de délégué de retour void.</value>
+    <value>Éviter les délégués async non pris en charge</value>
   </data>
   <data name="VSTHRD106_MessageFormat" xml:space="preserve">
-    <value>Les délégués de AsyncEventHandler doivent être appelés par l’intermédiaire de la méthode d’extension « TplExtensions.InvokeAsync() » défini dans Microsoft.VisualStudio.Threading assembly.</value>
+    <value>Les délégués AsyncEventHandler doivent être appelés avec la méthode d’extension "TplExtensions.InvokeAsync()" définie dans l’assembly Microsoft.VisualStudio.Threading.</value>
   </data>
   <data name="VSTHRD106_Title" xml:space="preserve">
-    <value>Les délégués de AsyncEventHandler doivent être appelés par l’intermédiaire de la méthode d’extension « TplExtensions.InvokeAsync() » défini dans Microsoft.VisualStudio.Threading assembly.</value>
+    <value>Utiliser InvokeAsync pour déclencher des événements async</value>
   </data>
   <data name="VSTHRD003_MessageFormat" xml:space="preserve">
-    <value>Appel vous attendent sur une tâche à l’intérieur d’un JoinableTaskFactory.Run, lorsque la tâche est initialisée à l’extérieur le délégué peut provoquer des blocages éventuels. 
-Vous pouvez éviter ce problème en s’assurant que la tâche est initialisée au sein du délégué ou à l’aide de JoinableTask au lieu de travail.</value>
+    <value>Le fait d’appeler await sur une tâche dans une méthode JoinableTaskFactory.Run quand la tâche est initialisée en dehors du délégué peut entraîner des blocages.
+Vous pouvez éviter ce problème en vérifiant que la tâche est initialisée dans le délégué ou en utilisant JoinableTask à la place de Task.</value>
   </data>
   <data name="VSTHRD003_Title" xml:space="preserve">
-    <value>Éviter d’appeler attendent la tâche à l’intérieur de la « JoinableTaskFactory.Run » délégué lorsque la tâche est définie en dehors du délégué pour éviter les blocages éventuels.</value>
+    <value>Éviter d’attendre des tâches non joignables dans des contextes de jointure</value>
   </data>
   <data name="VSTHRD011_MessageFormat" xml:space="preserve">
-    <value>L’appel de paresseux&lt;Task&lt;T&gt;&gt;. Valeur peut se bloquer lorsque l’usine de valeur a été précédemment démarrée. 
-Vous devez plutôt utiliser AsyncLazy&lt;T&gt; .</value>
+    <value>Lazy&lt;Task&lt;T&gt;&gt;.Value peut entraîner un blocage.
+Utilisez AsyncLazy&lt;T&gt; à la place</value>
   </data>
   <data name="VSTHRD011_Title" xml:space="preserve">
-    <value>Évitez d’utiliser Lazy &lt;T&gt;  où T est une tâche.</value>
+    <value>Éviter d’utiliser Lazy&lt;T&gt; si T est une tâche&lt;T2&gt;</value>
   </data>
   <data name="VSTHRD103_MessageFormat" xml:space="preserve">
-    <value>Le membre {0} bloque de façon synchrone. Appelez plutôt les {1} et attendre son résultat.</value>
+    <value>{0} bloque de façon synchrone. Attendez {1} à la place.</value>
   </data>
   <data name="VSTHRD103_MessageFormat_UseAwaitInstead" xml:space="preserve">
-    <value>Le membre {0} bloque de façon synchrone. Utilisation vous attendent à la place.</value>
+    <value>{0} bloque de façon synchrone. Utilisez await à la place</value>
   </data>
   <data name="VSTHRD103_Title" xml:space="preserve">
-    <value>Appelez await alternatives lorsque dans une méthode async.</value>
+    <value>Appeler des méthodes async dans une méthode async</value>
   </data>
   <data name="VSTHRD102_MessageFormat" xml:space="preserve">
-    <value>Limite l’utilisation de blocage synchrone des appels de méthodes telles que JoinableTaskFactory.Run ou Task.Result aux membres entrypoint public où vous devez être synchrone. L’utiliser pour des membres internes peut ajouter inutilement synchrones images entre les images asynchrones, conduisant à l’épuisement du pool de threads.</value>
+    <value>Limitez l’utilisation des appels de méthode de blocage synchrones, comme JoinableTaskFactory.Run ou Task.Result, aux membres de point d’entrée publics où il est nécessaire d’être synchrone. Son utilisation pour des membres internes peut inutilement ajouter des frames synchrones entre les frames asynchrones, provoquant l’épuisement du pool de threads.</value>
   </data>
   <data name="VSTHRD102_Title" xml:space="preserve">
-    <value>Éviter les blocs synchrones dans les méthodes non publiques.</value>
+    <value>Implémenter la logique interne de façon asynchrone</value>
   </data>
   <data name="VSTHRD200_CodeFix_Title" xml:space="preserve">
-    <value>Remplacez {0}.</value>
+    <value>Renommer en {0}</value>
     <comment>{0} is a method name.</comment>
   </data>
   <data name="VSTHRD200_MessageFormat" xml:space="preserve">
-    <value>Utilisez « Async » suffixe de tâche retourne les noms de méthodes.</value>
+    <value>Utilisez le suffixe "Async" dans les noms des méthodes retournant Task.</value>
   </data>
   <data name="VSTHRD200_Title" xml:space="preserve">
-    <value>Utilisez « Async » suffixe de tâche retourne les noms de méthodes.</value>
+    <value>Utiliser le suffixe "Async" pour les méthodes asynchrones</value>
   </data>
   <data name="VSTHRD100_CodeFix_Title" xml:space="preserve">
-    <value>Modifier le type de retour au travail</value>
+    <value>Remplacer le type de retour par Task</value>
     <comment>Task is a type name and should not be translated.</comment>
   </data>
   <data name="VSTHRD105_MessageFormat" xml:space="preserve">
-    <value>Éviter les surcharges de méthode qui supposent TaskScheduler.Current. Utilisez une surcharge qui accepte un TaskScheduler en spécifiant explicitement le TaskScheduler.Default (ou autre).</value>
+    <value>Évitez les surcharges de méthode qui optent par défaut pour TaskScheduler.Current. Utilisez une surcharge qui accepte un TaskScheduler et spécifiez TaskScheduler.Default (ou autre chose) de manière explicite.</value>
   </data>
   <data name="VSTHRD105_Title" xml:space="preserve">
-    <value>Éviter les surcharges de méthode qui supposent TaskScheduler.Current</value>
-=======
-  <data name="VSSDK001_MessageFormat" xml:space="preserve">
-    <value>L’attente de manière synchrone de tâches ou d’éléments en attente peut entraîner des blocages. Utilisez JoinableTaskFactory.Run à la place.</value>
-    <comment>"await" is a C# keyword and should not be translated.</comment>
-  </data>
-  <data name="VSSDK001_Title" xml:space="preserve">
-    <value>Éviter les attentes synchrones problématiques</value>
-  </data>
-  <data name="VSSDK002_MessageFormat" xml:space="preserve">
-    <value>Le service Visual Studio "{0}"doit être utilisé sur le thread principal de manière explicite. 
-Appelez ThreadHelper.ThrowIfNotOnUIThread() ou attendez d’abord JoinableTaskFactory.SwitchToMainThreadAsync().</value>
-  </data>
-  <data name="VSSDK002_Title" xml:space="preserve">
-    <value>Utiliser les services VS à partir du thread d’interface utilisateur</value>
-  </data>
-  <data name="VSSDK003_MessageFormat" xml:space="preserve">
-    <value>Évitez les méthodes "async void", car toute exception non traitée par la méthode bloque le processus.</value>
-    <comment>"async void" is a pair of C# keywords. Do not translate them.</comment>
-  </data>
-  <data name="VSSDK003_Title" xml:space="preserve">
-    <value>Éviter les méthodes async void</value>
-    <comment>"async void" is a pair of C# keywords. Do not translate them.</comment>
-  </data>
-  <data name="VSSDK004_MessageFormat" xml:space="preserve">
-    <value>Évitez d’utiliser une expression lambda asynchrone pour un type de délégué retournant void, car toute exception non traitée par la méthode bloque le processus.</value>
-    <comment>"void" is a C# keyword and should not be translated.</comment>
-  </data>
-  <data name="VSSDK004_Title" xml:space="preserve">
-    <value>Éviter les délégués async non pris en charge</value>
-  </data>
-  <data name="VSSDK005_MessageFormat" xml:space="preserve">
-    <value>Les délégués AsyncEventHandler doivent être appelés avec la méthode d’extension "TplExtensions.InvokeAsync()" définie dans l’assembly Microsoft.VisualStudio.Threading.</value>
-  </data>
-  <data name="VSSDK005_Title" xml:space="preserve">
-    <value>Utiliser InvokeAsync pour déclencher des événements async</value>
-  </data>
-  <data name="VSSDK006_MessageFormat" xml:space="preserve">
-    <value>Le fait d’appeler await sur une tâche dans une méthode JoinableTaskFactory.Run quand la tâche est initialisée en dehors du délégué peut entraîner des blocages.
-Vous pouvez éviter ce problème en vérifiant que la tâche est initialisée dans le délégué ou en utilisant JoinableTask à la place de Task.</value>
-  </data>
-  <data name="VSSDK006_Title" xml:space="preserve">
-    <value>Éviter d’attendre des tâches non joignables dans des contextes de jointure</value>
-  </data>
-  <data name="VSSDK007_MessageFormat" xml:space="preserve">
-    <value>Lazy&lt;Task&lt;T&gt;&gt;.Value peut entraîner un blocage.
-Utilisez AsyncLazy&lt;T&gt; à la place</value>
-  </data>
-  <data name="VSSDK007_Title" xml:space="preserve">
-    <value>Éviter d’utiliser Lazy&lt;T&gt; si T est une tâche&lt;T2&gt;</value>
-  </data>
-  <data name="VSSDK008_MessageFormat" xml:space="preserve">
-    <value>{0} bloque de façon synchrone. Attendez {1} à la place.</value>
-  </data>
-  <data name="VSSDK008_MessageFormat_UseAwaitInstead" xml:space="preserve">
-    <value>{0} bloque de façon synchrone. Utilisez await à la place</value>
-  </data>
-  <data name="VSSDK008_Title" xml:space="preserve">
-    <value>Appeler des méthodes async dans une méthode async</value>
-  </data>
-  <data name="VSSDK009_MessageFormat" xml:space="preserve">
-    <value>Limitez l’utilisation des appels de méthode de blocage synchrones, comme JoinableTaskFactory.Run ou Task.Result, aux membres de point d’entrée publics où il est nécessaire d’être synchrone. Son utilisation pour des membres internes peut inutilement ajouter des frames synchrones entre les frames asynchrones, provoquant l’épuisement du pool de threads.</value>
-  </data>
-  <data name="VSSDK009_Title" xml:space="preserve">
-    <value>Implémenter la logique interne de façon asynchrone</value>
-  </data>
-  <data name="VSSDK010_CodeFix_Title" xml:space="preserve">
-    <value>Renommer en {0}</value>
-    <comment>{0} is a method name.</comment>
-  </data>
-  <data name="VSSDK010_MessageFormat" xml:space="preserve">
-    <value>Utilisez le suffixe "Async" dans les noms des méthodes retournant Task.</value>
-  </data>
-  <data name="VSSDK010_Title" xml:space="preserve">
-    <value>Utiliser le suffixe "Async" pour les méthodes asynchrones</value>
-  </data>
-  <data name="VSSDK003_CodeFix_Title" xml:space="preserve">
-    <value>Remplacer le type de retour par Task</value>
-    <comment>Task is a type name and should not be translated.</comment>
-  </data>
-  <data name="VSSDK011_MessageFormat" xml:space="preserve">
-    <value>Évitez les surcharges de méthode qui optent par défaut pour TaskScheduler.Current. Utilisez une surcharge qui accepte un TaskScheduler et spécifiez TaskScheduler.Default (ou autre chose) de manière explicite.</value>
-  </data>
-  <data name="VSSDK011_Title" xml:space="preserve">
     <value>Éviter les surcharges de méthode qui optent par défaut pour TaskScheduler.Current</value>
->>>>>>> e512abc0
   </data>
 </root>